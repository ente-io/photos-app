buildscript {
    ext.kotlin_version = '1.8.21'
    repositories {
        google()
        jcenter()
    }

    ext.appCompatVersion = '1.1.0' // for background_fetch

    dependencies {
        classpath "org.jetbrains.kotlin:kotlin-gradle-plugin:$kotlin_version"
        classpath 'com.android.tools.build:gradle:7.1.2' // for background_fetch
    }
}

allprojects {
    repositories {
        google()
        jcenter()
<<<<<<< HEAD
        mavenLocal() // for FDroid
//        maven {
//            url "${project(':background_fetch').projectDir}/libs"
//        }
=======
        mavenCentral()
        // mavenLocal() // for FDroid
        maven {
            url "${project(':background_fetch').projectDir}/libs"
        }
>>>>>>> 15f7fc0e
    }
}

rootProject.buildDir = '../build'

subprojects {
    project.buildDir = "${rootProject.buildDir}/${project.name}"
    project.evaluationDependsOn(':app')
}

task clean(type: Delete) {
    delete rootProject.buildDir
}<|MERGE_RESOLUTION|>--- conflicted
+++ resolved
@@ -17,18 +17,11 @@
     repositories {
         google()
         jcenter()
-<<<<<<< HEAD
+        mavenCentral()
         mavenLocal() // for FDroid
 //        maven {
 //            url "${project(':background_fetch').projectDir}/libs"
 //        }
-=======
-        mavenCentral()
-        // mavenLocal() // for FDroid
-        maven {
-            url "${project(':background_fetch').projectDir}/libs"
-        }
->>>>>>> 15f7fc0e
     }
 }
 
