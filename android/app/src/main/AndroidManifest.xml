<manifest xmlns:android="http://schemas.android.com/apk/res/android"
          xmlns:tools="http://schemas.android.com/tools"
          package="io.ente.photos">
    <application android:name="${applicationName}"
                 android:label="@string/app_name"
                 android:icon="@mipmap/launcher_icon"
                 android:usesCleartextTraffic="true"
                 android:requestLegacyExternalStorage="true"
                 android:allowBackup="false"
                 android:fullBackupContent="false"
                 android:largeHeap="true">

        <activity android:name=".MainActivity" android:launchMode="singleTop"
                  android:theme="@style/LaunchTheme"
                  android:exported="true"
                  android:configChanges="orientation|keyboardHidden|keyboard|screenSize|smallestScreenSize|locale|layoutDirection|fontScale|screenLayout|density|uiMode"
                  android:hardwareAccelerated="true"
                  android:windowSoftInputMode="adjustResize">
            <intent-filter>
                <action android:name="android.intent.action.MAIN"/>
                <category android:name="android.intent.category.LAUNCHER"/>
            </intent-filter>
            <intent-filter>
                <action android:name="android.intent.action.VIEW"/>
                <category android:name="android.intent.category.DEFAULT"/>
                <category android:name="android.intent.category.BROWSABLE"/>
                <data android:scheme="ente"/>
            </intent-filter>
            <intent-filter>
                <action android:name="android.intent.action.VIEW"/>
                <category android:name="android.intent.category.DEFAULT"/>
                <data android:mimeType="image/*"/>
                <data android:mimeType="video/*"/>
            </intent-filter>
            <intent-filter>
                <action android:name="android.intent.action.PICK"/>
                <category android:name="android.intent.category.DEFAULT"/>
                <data android:mimeType="image/*"/>
                <data android:mimeType="video/*"/>
            </intent-filter>
            <intent-filter>
                <action android:name="android.intent.action.GET_CONTENT"/>
                <category android:name="android.intent.category.DEFAULT"/>
                <category android:name="android.intent.category.OPENABLE"/>
                <data android:mimeType="image/*"/>
                <data android:mimeType="video/*"/>
            </intent-filter>

            <!-- file provider to share files having a file:// URI -->

            <!--Filter
            to support sharing images into our app-->
            <intent-filter android:label="@string/backup">
                <action android:name="android.intent.action.SEND"/>
                <category android:name="android.intent.category.DEFAULT"/>
                <data android:mimeType="image/*"/>
            </intent-filter>

            <intent-filter android:label="@string/backup">
                <action android:name="android.intent.action.SEND_MULTIPLE"/>
                <category android:name="android.intent.category.DEFAULT"/>
                <data android:mimeType="image/*"/>
            </intent-filter>

            <intent-filter android:label="@string/backup">
                <action android:name="android.intent.action.SEND"/>
                <category android:name="android.intent.category.DEFAULT"/>
                <data android:mimeType="video/*"/>
            </intent-filter>

            <intent-filter android:label="@string/backup">
                <action android:name="android.intent.action.SEND_MULTIPLE"/>
                <category android:name="android.intent.category.DEFAULT"/>
                <data android:mimeType="video/*"/>
            </intent-filter>

        </activity>

        <provider
                android:name="androidx.core.content.FileProvider"
                android:authorities="${applicationId}.fileProvider"
                android:exported="false"
                android:grantUriPermissions="true"
                tools:replace="android:authorities">
            <meta-data
                    android:name="android.support.FILE_PROVIDER_PATHS"
                    android:resource="@xml/filepaths"
                    tools:replace="android:resource"/>
        </provider>
        <!-- Don't delete the meta-data below.
             This is used by the Flutter tool to generate GeneratedPluginRegistrant.java -->
        <meta-data android:name="flutterEmbedding" android:value="2"/>
        <meta-data android:name="asset_statements"
                   android:resource="@string/asset_statements"/>
        <meta-data android:name="io.sentry.dsn"
                   android:value="https://2235e5c99219488ea93da34b9ac1cb68@sentry.ente.io/4"/>
        <meta-data android:name="firebase_analytics_collection_deactivated"
                   android:value="true"/>
    </application>

    <!-- Android 11: https://developer.android.com/preview/privacy/package-visibility -->
    <!-- https://developer.android.com/training/package-visibility/use-cases -->
    <queries>
        <intent>
            <action android:name="android.intent.action.SENDTO"/>
            <data android:scheme="mailto"/>
        </intent>
    </queries>
    <uses-permission android:name="android.permission.INTERNET"/>
    <uses-permission android:name="android.permission.MANAGE_MEDIA"/>
    <uses-permission android:name="android.permission.ACCESS_MEDIA_LOCATION"/>
    <uses-permission
            android:name="android.permission.READ_MEDIA_IMAGES"/> <!-- If you want to read images-->
    <uses-permission
            android:name="android.permission.READ_MEDIA_VIDEO"/> <!-- If you want to read videos-->
    <uses-permission
            android:name="android.permission.READ_EXTERNAL_STORAGE"
            android:maxSdkVersion="32"/>
    <uses-permission
<<<<<<< HEAD
            android:name="android.permission.WRITE_EXTERNAL_STORAGE"
            android:maxSdkVersion="29"
            tools:ignore="ScopedStorage"/>
    <uses-permission android:name="android.permission.ACCESS_NETWORK_STATE"/>
    <uses-permission android:name="com.android.vending.BILLING"/>
=======
        android:name="android.permission.WRITE_EXTERNAL_STORAGE"
        android:maxSdkVersion="29"
        tools:ignore="ScopedStorage" />
    <uses-permission android:name="android.permission.ACCESS_NETWORK_STATE" />
    <uses-permission android:name="com.android.vending.BILLING" />
    <uses-permission android:name="android.permission.POST_NOTIFICATIONS"/>
>>>>>>> 2d98196d
</manifest><|MERGE_RESOLUTION|>--- conflicted
+++ resolved
@@ -117,18 +117,10 @@
             android:name="android.permission.READ_EXTERNAL_STORAGE"
             android:maxSdkVersion="32"/>
     <uses-permission
-<<<<<<< HEAD
-            android:name="android.permission.WRITE_EXTERNAL_STORAGE"
-            android:maxSdkVersion="29"
-            tools:ignore="ScopedStorage"/>
-    <uses-permission android:name="android.permission.ACCESS_NETWORK_STATE"/>
-    <uses-permission android:name="com.android.vending.BILLING"/>
-=======
         android:name="android.permission.WRITE_EXTERNAL_STORAGE"
         android:maxSdkVersion="29"
         tools:ignore="ScopedStorage" />
     <uses-permission android:name="android.permission.ACCESS_NETWORK_STATE" />
     <uses-permission android:name="com.android.vending.BILLING" />
     <uses-permission android:name="android.permission.POST_NOTIFICATIONS"/>
->>>>>>> 2d98196d
 </manifest>