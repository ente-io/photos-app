--- conflicted
+++ resolved
@@ -32,13 +32,8 @@
 }
 
 android {
-<<<<<<< HEAD
     compileSdkVersion 34
-    ndkVersion "23.1.7779620"
-=======
-    compileSdkVersion 33
     ndkVersion "26.0.10792818"
->>>>>>> 84aa9b88
 
     sourceSets {
         main.java.srcDirs += 'src/main/kotlin'
@@ -52,7 +47,7 @@
 
     defaultConfig {
         applicationId "io.ente.photos"
-        minSdkVersion 21
+        minSdkVersion 26
         targetSdkVersion 33
         versionCode flutterVersionCode.toInteger()
         versionName flutterVersionName
