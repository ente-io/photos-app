# Generated by pub
# See https://dart.dev/tools/pub/glossary#lockfile
packages:
  adaptive_theme:
    dependency: "direct main"
    description:
      name: adaptive_theme
      url: "https://pub.dartlang.org"
    source: hosted
<<<<<<< HEAD
    version: "3.1.0"
  alice:
    dependency: "direct main"
    description:
      path: "."
      ref: HEAD
      resolved-ref: "42c97aebbea93d1944a199b453b41bbed1f3013a"
      url: "https://github.com/jhomlala/alice.git"
    source: git
    version: "0.2.5"
=======
    version: "3.1.1"
>>>>>>> 82920ff9
  animate_do:
    dependency: "direct main"
    description:
      name: animate_do
      url: "https://pub.dartlang.org"
    source: hosted
    version: "2.1.0"
  archive:
    dependency: "direct main"
    description:
      name: archive
      url: "https://pub.dartlang.org"
    source: hosted
    version: "3.3.1"
  args:
    dependency: transitive
    description:
      name: args
      url: "https://pub.dartlang.org"
    source: hosted
    version: "2.3.1"
  async:
    dependency: transitive
    description:
      name: async
      url: "https://pub.dartlang.org"
    source: hosted
    version: "2.9.0"
  background_fetch:
    dependency: "direct main"
    description:
      name: background_fetch
      url: "https://pub.dartlang.org"
    source: hosted
    version: "1.1.0"
  better_player:
    dependency: transitive
    description:
      name: better_player
      url: "https://pub.dartlang.org"
    source: hosted
    version: "0.0.81"
  bip39:
    dependency: "direct main"
    description:
      name: bip39
      url: "https://pub.dartlang.org"
    source: hosted
    version: "1.0.6"
  boolean_selector:
    dependency: transitive
    description:
      name: boolean_selector
      url: "https://pub.dartlang.org"
    source: hosted
    version: "2.1.0"
  cached_network_image:
    dependency: "direct main"
    description:
      name: cached_network_image
      url: "https://pub.dartlang.org"
    source: hosted
    version: "3.2.2"
  cached_network_image_platform_interface:
    dependency: transitive
    description:
      name: cached_network_image_platform_interface
      url: "https://pub.dartlang.org"
    source: hosted
    version: "2.0.0"
  cached_network_image_web:
    dependency: transitive
    description:
      name: cached_network_image_web
      url: "https://pub.dartlang.org"
    source: hosted
    version: "1.0.2"
  characters:
    dependency: transitive
    description:
      name: characters
      url: "https://pub.dartlang.org"
    source: hosted
    version: "1.2.1"
  chewie:
    dependency: "direct main"
    description:
      path: "thirdparty/chewie"
      relative: true
    source: path
    version: "1.2.2"
  chopper:
    dependency: transitive
    description:
      name: chopper
      url: "https://pub.dartlang.org"
    source: hosted
    version: "4.0.5"
  clock:
    dependency: transitive
    description:
      name: clock
      url: "https://pub.dartlang.org"
    source: hosted
    version: "1.1.1"
  collection:
    dependency: "direct main"
    description:
      name: collection
      url: "https://pub.dartlang.org"
    source: hosted
    version: "1.16.0"
  computer:
    dependency: "direct main"
    description:
      name: computer
      url: "https://pub.dartlang.org"
    source: hosted
    version: "2.0.0"
  confetti:
    dependency: "direct main"
    description:
      name: confetti
      url: "https://pub.dartlang.org"
    source: hosted
    version: "0.6.0"
  connectivity:
    dependency: "direct main"
    description:
      name: connectivity
      url: "https://pub.dartlang.org"
    source: hosted
    version: "3.0.6"
  connectivity_for_web:
    dependency: transitive
    description:
      name: connectivity_for_web
      url: "https://pub.dartlang.org"
    source: hosted
    version: "0.4.0+1"
  connectivity_macos:
    dependency: transitive
    description:
      name: connectivity_macos
      url: "https://pub.dartlang.org"
    source: hosted
    version: "0.2.1+2"
  connectivity_platform_interface:
    dependency: transitive
    description:
      name: connectivity_platform_interface
      url: "https://pub.dartlang.org"
    source: hosted
    version: "2.0.1"
  convert:
    dependency: transitive
    description:
      name: convert
      url: "https://pub.dartlang.org"
    source: hosted
    version: "3.0.2"
  crypto:
    dependency: transitive
    description:
      name: crypto
      url: "https://pub.dartlang.org"
    source: hosted
    version: "3.0.2"
  csslib:
    dependency: transitive
    description:
      name: csslib
      url: "https://pub.dartlang.org"
    source: hosted
    version: "0.17.2"
  cupertino_icons:
    dependency: "direct main"
    description:
      name: cupertino_icons
      url: "https://pub.dartlang.org"
    source: hosted
    version: "1.0.5"
  dbus:
    dependency: transitive
    description:
      name: dbus
      url: "https://pub.dartlang.org"
    source: hosted
    version: "0.7.4"
  device_info:
    dependency: "direct main"
    description:
      name: device_info
      url: "https://pub.dartlang.org"
    source: hosted
    version: "2.0.3"
  device_info_platform_interface:
    dependency: transitive
    description:
      name: device_info_platform_interface
      url: "https://pub.dartlang.org"
    source: hosted
    version: "2.0.1"
  dio:
    dependency: "direct main"
    description:
      name: dio
      url: "https://pub.dartlang.org"
    source: hosted
    version: "4.0.6"
  dots_indicator:
    dependency: "direct main"
    description:
      name: dots_indicator
      url: "https://pub.dartlang.org"
    source: hosted
    version: "2.1.0"
  dotted_border:
    dependency: "direct main"
    description:
      name: dotted_border
      url: "https://pub.dartlang.org"
    source: hosted
    version: "2.0.0+2"
  email_validator:
    dependency: "direct main"
    description:
      name: email_validator
      url: "https://pub.dartlang.org"
    source: hosted
    version: "2.1.17"
  event_bus:
    dependency: "direct main"
    description:
      name: event_bus
      url: "https://pub.dartlang.org"
    source: hosted
    version: "2.0.0"
  exif:
    dependency: "direct main"
    description:
      name: exif
      url: "https://pub.dartlang.org"
    source: hosted
    version: "3.1.2"
  expandable:
    dependency: "direct main"
    description:
      name: expandable
      url: "https://pub.dartlang.org"
    source: hosted
    version: "5.0.1"
  expansion_tile_card:
    dependency: "direct main"
    description:
      name: expansion_tile_card
      url: "https://pub.dartlang.org"
    source: hosted
    version: "2.0.0"
  extended_image:
    dependency: "direct main"
    description:
      name: extended_image
      url: "https://pub.dartlang.org"
    source: hosted
    version: "6.3.1"
  extended_image_library:
    dependency: transitive
    description:
      name: extended_image_library
      url: "https://pub.dartlang.org"
    source: hosted
    version: "3.4.0"
  fake_async:
    dependency: transitive
    description:
      name: fake_async
      url: "https://pub.dartlang.org"
    source: hosted
    version: "1.3.1"
  fast_base58:
    dependency: "direct main"
    description:
      name: fast_base58
      url: "https://pub.dartlang.org"
    source: hosted
    version: "0.2.1"
  ffi:
    dependency: transitive
    description:
      name: ffi
      url: "https://pub.dartlang.org"
    source: hosted
    version: "1.2.1"
  file:
    dependency: transitive
    description:
      name: file
      url: "https://pub.dartlang.org"
    source: hosted
    version: "6.1.4"
  firebase_core:
    dependency: "direct main"
    description:
      name: firebase_core
      url: "https://pub.dartlang.org"
    source: hosted
    version: "1.23.0"
  firebase_core_platform_interface:
    dependency: transitive
    description:
      name: firebase_core_platform_interface
      url: "https://pub.dartlang.org"
    source: hosted
    version: "4.5.1"
  firebase_core_web:
    dependency: transitive
    description:
      name: firebase_core_web
      url: "https://pub.dartlang.org"
    source: hosted
    version: "1.7.2"
  firebase_messaging:
    dependency: "direct main"
    description:
      name: firebase_messaging
      url: "https://pub.dartlang.org"
    source: hosted
    version: "11.4.4"
  firebase_messaging_platform_interface:
    dependency: transitive
    description:
      name: firebase_messaging_platform_interface
      url: "https://pub.dartlang.org"
    source: hosted
    version: "3.5.4"
  firebase_messaging_web:
    dependency: transitive
    description:
      name: firebase_messaging_web
      url: "https://pub.dartlang.org"
    source: hosted
    version: "2.4.4"
  fk_user_agent:
    dependency: "direct main"
    description:
      name: fk_user_agent
      url: "https://pub.dartlang.org"
    source: hosted
    version: "2.1.0"
  flutter:
    dependency: "direct main"
    description: flutter
    source: sdk
    version: "0.0.0"
  flutter_blurhash:
    dependency: transitive
    description:
      name: flutter_blurhash
      url: "https://pub.dartlang.org"
    source: hosted
    version: "0.7.0"
  flutter_cache_manager:
    dependency: "direct main"
    description:
      name: flutter_cache_manager
      url: "https://pub.dartlang.org"
    source: hosted
    version: "3.3.0"
  flutter_datetime_picker:
    dependency: "direct main"
    description:
      name: flutter_datetime_picker
      url: "https://pub.dartlang.org"
    source: hosted
    version: "1.5.1"
  flutter_easyloading:
    dependency: "direct main"
    description:
      name: flutter_easyloading
      url: "https://pub.dartlang.org"
    source: hosted
    version: "3.0.5"
  flutter_email_sender:
    dependency: "direct main"
    description:
      name: flutter_email_sender
      url: "https://pub.dartlang.org"
    source: hosted
    version: "5.1.0"
  flutter_image_compress:
    dependency: "direct main"
    description:
      name: flutter_image_compress
      url: "https://pub.dartlang.org"
    source: hosted
    version: "1.1.3"
  flutter_inappwebview:
    dependency: "direct main"
    description:
      name: flutter_inappwebview
      url: "https://pub.dartlang.org"
    source: hosted
    version: "5.4.3+7"
  flutter_keyboard_visibility:
    dependency: transitive
    description:
      name: flutter_keyboard_visibility
      url: "https://pub.dartlang.org"
    source: hosted
    version: "5.3.0"
  flutter_keyboard_visibility_platform_interface:
    dependency: transitive
    description:
      name: flutter_keyboard_visibility_platform_interface
      url: "https://pub.dartlang.org"
    source: hosted
    version: "2.0.0"
  flutter_keyboard_visibility_web:
    dependency: transitive
    description:
      name: flutter_keyboard_visibility_web
      url: "https://pub.dartlang.org"
    source: hosted
    version: "2.0.0"
  flutter_launcher_icons:
    dependency: "direct main"
    description:
      name: flutter_launcher_icons
      url: "https://pub.dartlang.org"
    source: hosted
    version: "0.9.3"
  flutter_lints:
    dependency: "direct dev"
    description:
      name: flutter_lints
      url: "https://pub.dartlang.org"
    source: hosted
    version: "2.0.1"
  flutter_local_notifications:
    dependency: "direct main"
    description:
      name: flutter_local_notifications
      url: "https://pub.dartlang.org"
    source: hosted
    version: "9.9.1"
  flutter_local_notifications_linux:
    dependency: transitive
    description:
      name: flutter_local_notifications_linux
      url: "https://pub.dartlang.org"
    source: hosted
    version: "0.5.1"
  flutter_local_notifications_platform_interface:
    dependency: transitive
    description:
      name: flutter_local_notifications_platform_interface
      url: "https://pub.dartlang.org"
    source: hosted
    version: "5.0.0"
  flutter_localizations:
    dependency: "direct main"
    description: flutter
    source: sdk
    version: "0.0.0"
  flutter_native_splash:
    dependency: "direct main"
    description:
      name: flutter_native_splash
      url: "https://pub.dartlang.org"
    source: hosted
    version: "2.2.10+1"
  flutter_password_strength:
    dependency: "direct main"
    description:
      name: flutter_password_strength
      url: "https://pub.dartlang.org"
    source: hosted
    version: "0.1.6"
  flutter_plugin_android_lifecycle:
    dependency: transitive
    description:
      name: flutter_plugin_android_lifecycle
      url: "https://pub.dartlang.org"
    source: hosted
    version: "2.0.7"
  flutter_secure_storage:
    dependency: "direct main"
    description:
      name: flutter_secure_storage
      url: "https://pub.dartlang.org"
    source: hosted
    version: "4.2.1"
  flutter_sodium:
    dependency: "direct main"
    description:
      name: flutter_sodium
      url: "https://pub.dartlang.org"
    source: hosted
    version: "0.2.0"
  flutter_spinkit:
    dependency: transitive
    description:
      name: flutter_spinkit
      url: "https://pub.dartlang.org"
    source: hosted
    version: "5.1.0"
  flutter_test:
    dependency: "direct dev"
    description: flutter
    source: sdk
    version: "0.0.0"
  flutter_typeahead:
    dependency: "direct main"
    description:
      name: flutter_typeahead
      url: "https://pub.dartlang.org"
    source: hosted
    version: "4.1.1"
  flutter_web_plugins:
    dependency: transitive
    description: flutter
    source: sdk
    version: "0.0.0"
  flutter_widget_from_html_core:
    dependency: transitive
    description:
      name: flutter_widget_from_html_core
      url: "https://pub.dartlang.org"
    source: hosted
    version: "0.8.5+3"
  flutter_windowmanager:
    dependency: "direct main"
    description:
      name: flutter_windowmanager
      url: "https://pub.dartlang.org"
    source: hosted
    version: "0.2.0"
  fluttertoast:
    dependency: "direct main"
    description:
      name: fluttertoast
      url: "https://pub.dartlang.org"
    source: hosted
    version: "8.0.9"
  fwfh_text_style:
    dependency: transitive
    description:
      name: fwfh_text_style
      url: "https://pub.dartlang.org"
    source: hosted
    version: "2.7.3+2"
  google_nav_bar:
    dependency: "direct main"
    description:
      name: google_nav_bar
      url: "https://pub.dartlang.org"
    source: hosted
    version: "5.0.6"
  hex:
    dependency: transitive
    description:
      name: hex
      url: "https://pub.dartlang.org"
    source: hosted
    version: "0.2.0"
  html:
    dependency: transitive
    description:
      name: html
      url: "https://pub.dartlang.org"
    source: hosted
    version: "0.15.0"
  http:
    dependency: "direct main"
    description:
      name: http
      url: "https://pub.dartlang.org"
    source: hosted
    version: "0.13.5"
  http_client_helper:
    dependency: transitive
    description:
      name: http_client_helper
      url: "https://pub.dartlang.org"
    source: hosted
    version: "2.0.3"
  http_parser:
    dependency: transitive
    description:
      name: http_parser
      url: "https://pub.dartlang.org"
    source: hosted
    version: "4.0.1"
  image:
    dependency: "direct main"
    description:
      name: image
      url: "https://pub.dartlang.org"
    source: hosted
    version: "3.2.0"
  image_editor:
    dependency: "direct main"
    description:
      name: image_editor
      url: "https://pub.dartlang.org"
    source: hosted
    version: "1.1.0"
  implicitly_animated_reorderable_list:
    dependency: "direct main"
    description:
      name: implicitly_animated_reorderable_list
      url: "https://pub.dartlang.org"
    source: hosted
    version: "0.4.2"
  in_app_purchase:
    dependency: "direct main"
    description:
      name: in_app_purchase
      url: "https://pub.dartlang.org"
    source: hosted
    version: "0.5.2"
  intl:
    dependency: "direct main"
    description:
      name: intl
      url: "https://pub.dartlang.org"
    source: hosted
    version: "0.17.0"
  js:
    dependency: transitive
    description:
      name: js
      url: "https://pub.dartlang.org"
    source: hosted
    version: "0.6.4"
  json_annotation:
    dependency: transitive
    description:
      name: json_annotation
      url: "https://pub.dartlang.org"
    source: hosted
    version: "4.7.0"
  like_button:
    dependency: "direct main"
    description:
      name: like_button
      url: "https://pub.dartlang.org"
    source: hosted
    version: "2.0.5"
  lints:
    dependency: transitive
    description:
      name: lints
      url: "https://pub.dartlang.org"
    source: hosted
    version: "2.0.0"
  loading_animations:
    dependency: "direct main"
    description:
      name: loading_animations
      url: "https://pub.dartlang.org"
    source: hosted
    version: "2.2.0"
  local_auth:
    dependency: "direct main"
    description:
      name: local_auth
      url: "https://pub.dartlang.org"
    source: hosted
    version: "1.1.11"
  logging:
    dependency: "direct main"
    description:
      name: logging
      url: "https://pub.dartlang.org"
    source: hosted
    version: "1.0.2"
  lottie:
    dependency: "direct main"
    description:
      name: lottie
      url: "https://pub.dartlang.org"
    source: hosted
    version: "1.4.3"
  matcher:
    dependency: transitive
    description:
      name: matcher
      url: "https://pub.dartlang.org"
    source: hosted
    version: "0.12.12"
  material_color_utilities:
    dependency: transitive
    description:
      name: material_color_utilities
      url: "https://pub.dartlang.org"
    source: hosted
    version: "0.1.5"
  meta:
    dependency: transitive
    description:
      name: meta
      url: "https://pub.dartlang.org"
    source: hosted
    version: "1.8.0"
  mime:
    dependency: transitive
    description:
      name: mime
      url: "https://pub.dartlang.org"
    source: hosted
    version: "1.0.2"
  motionphoto:
    dependency: "direct main"
    description:
      path: "."
      ref: HEAD
      resolved-ref: "18a50c3a7e7a36d61f09a93733ef7c4f0516392e"
      url: "https://github.com/ente-io/motionphoto.git"
    source: git
    version: "0.0.1"
  move_to_background:
    dependency: "direct main"
    description:
      name: move_to_background
      url: "https://pub.dartlang.org"
    source: hosted
    version: "1.0.2"
  nested:
    dependency: transitive
    description:
      name: nested
      url: "https://pub.dartlang.org"
    source: hosted
    version: "1.0.0"
  octo_image:
    dependency: transitive
    description:
      name: octo_image
      url: "https://pub.dartlang.org"
    source: hosted
    version: "1.0.2"
  open_file:
    dependency: "direct main"
    description:
      name: open_file
      url: "https://pub.dartlang.org"
    source: hosted
    version: "3.2.1"
  open_mail_app:
    dependency: "direct main"
    description:
      name: open_mail_app
      url: "https://pub.dartlang.org"
    source: hosted
    version: "0.4.5"
  package_info_plus:
    dependency: "direct main"
    description:
      name: package_info_plus
      url: "https://pub.dartlang.org"
    source: hosted
    version: "1.4.2"
  package_info_plus_linux:
    dependency: transitive
    description:
      name: package_info_plus_linux
      url: "https://pub.dartlang.org"
    source: hosted
    version: "1.0.5"
  package_info_plus_macos:
    dependency: transitive
    description:
      name: package_info_plus_macos
      url: "https://pub.dartlang.org"
    source: hosted
    version: "1.3.0"
  package_info_plus_platform_interface:
    dependency: transitive
    description:
      name: package_info_plus_platform_interface
      url: "https://pub.dartlang.org"
    source: hosted
    version: "1.0.2"
  package_info_plus_web:
    dependency: transitive
    description:
      name: package_info_plus_web
      url: "https://pub.dartlang.org"
    source: hosted
    version: "1.0.5"
  package_info_plus_windows:
    dependency: transitive
    description:
      name: package_info_plus_windows
      url: "https://pub.dartlang.org"
    source: hosted
    version: "1.0.5"
  page_transition:
    dependency: "direct main"
    description:
      name: page_transition
      url: "https://pub.dartlang.org"
    source: hosted
    version: "2.0.9"
  password_strength:
    dependency: "direct main"
    description:
      name: password_strength
      url: "https://pub.dartlang.org"
    source: hosted
    version: "0.2.0"
  path:
    dependency: "direct main"
    description:
      name: path
      url: "https://pub.dartlang.org"
    source: hosted
    version: "1.8.2"
  path_drawing:
    dependency: transitive
    description:
      name: path_drawing
      url: "https://pub.dartlang.org"
    source: hosted
    version: "1.0.1"
  path_parsing:
    dependency: transitive
    description:
      name: path_parsing
      url: "https://pub.dartlang.org"
    source: hosted
    version: "1.0.1"
  path_provider:
    dependency: "direct main"
    description:
      name: path_provider
      url: "https://pub.dartlang.org"
    source: hosted
    version: "2.0.11"
  path_provider_android:
    dependency: transitive
    description:
      name: path_provider_android
      url: "https://pub.dartlang.org"
    source: hosted
    version: "2.0.20"
  path_provider_ios:
    dependency: transitive
    description:
      name: path_provider_ios
      url: "https://pub.dartlang.org"
    source: hosted
    version: "2.0.11"
  path_provider_linux:
    dependency: transitive
    description:
      name: path_provider_linux
      url: "https://pub.dartlang.org"
    source: hosted
    version: "2.1.7"
  path_provider_macos:
    dependency: transitive
    description:
      name: path_provider_macos
      url: "https://pub.dartlang.org"
    source: hosted
    version: "2.0.6"
  path_provider_platform_interface:
    dependency: transitive
    description:
      name: path_provider_platform_interface
      url: "https://pub.dartlang.org"
    source: hosted
    version: "2.0.5"
  path_provider_windows:
    dependency: transitive
    description:
      name: path_provider_windows
      url: "https://pub.dartlang.org"
    source: hosted
    version: "2.0.7"
  pedantic:
    dependency: "direct main"
    description:
      name: pedantic
      url: "https://pub.dartlang.org"
    source: hosted
    version: "1.11.1"
  permission_handler:
    dependency: transitive
    description:
      name: permission_handler
      url: "https://pub.dartlang.org"
    source: hosted
    version: "8.3.0"
  permission_handler_platform_interface:
    dependency: transitive
    description:
      name: permission_handler_platform_interface
      url: "https://pub.dartlang.org"
    source: hosted
    version: "3.7.0"
  petitparser:
    dependency: transitive
    description:
      name: petitparser
      url: "https://pub.dartlang.org"
    source: hosted
    version: "5.0.0"
  photo_manager:
    dependency: "direct main"
    description:
      name: photo_manager
      url: "https://pub.dartlang.org"
    source: hosted
    version: "2.1.4"
  photo_view:
    dependency: "direct main"
    description:
      name: photo_view
      url: "https://pub.dartlang.org"
    source: hosted
    version: "0.14.0"
  pinput:
    dependency: "direct main"
    description:
      name: pinput
      url: "https://pub.dartlang.org"
    source: hosted
    version: "1.2.2"
  platform:
    dependency: transitive
    description:
      name: platform
      url: "https://pub.dartlang.org"
    source: hosted
    version: "3.1.0"
  plugin_platform_interface:
    dependency: transitive
    description:
      name: plugin_platform_interface
      url: "https://pub.dartlang.org"
    source: hosted
    version: "2.1.3"
  pointycastle:
    dependency: transitive
    description:
      name: pointycastle
      url: "https://pub.dartlang.org"
    source: hosted
    version: "3.6.2"
  process:
    dependency: transitive
    description:
      name: process
      url: "https://pub.dartlang.org"
    source: hosted
    version: "4.2.4"
  provider:
    dependency: "direct main"
    description:
      name: provider
      url: "https://pub.dartlang.org"
    source: hosted
    version: "6.0.3"
  quiver:
    dependency: "direct main"
    description:
      name: quiver
      url: "https://pub.dartlang.org"
    source: hosted
    version: "3.1.0"
  receive_sharing_intent:
    dependency: "direct main"
    description:
      name: receive_sharing_intent
      url: "https://pub.dartlang.org"
    source: hosted
    version: "1.4.5"
  rxdart:
    dependency: transitive
    description:
      name: rxdart
      url: "https://pub.dartlang.org"
    source: hosted
    version: "0.27.5"
  scrollable_positioned_list:
    dependency: "direct main"
    description:
      name: scrollable_positioned_list
      url: "https://pub.dartlang.org"
    source: hosted
    version: "0.2.3"
  sensors:
    dependency: transitive
    description:
      name: sensors
      url: "https://pub.dartlang.org"
    source: hosted
    version: "2.0.3"
  sentry:
    dependency: "direct main"
    description:
      path: "thirdparty/sentry-dart/dart"
      relative: true
    source: path
    version: "6.11.0"
  sentry_flutter:
    dependency: "direct main"
    description:
      path: "thirdparty/sentry-dart/flutter"
      relative: true
    source: path
<<<<<<< HEAD
    version: "6.5.1"
  share:
    dependency: transitive
    description:
      name: share
      url: "https://pub.dartlang.org"
    source: hosted
    version: "2.0.4"
=======
    version: "6.11.0"
>>>>>>> 82920ff9
  share_plus:
    dependency: "direct main"
    description:
      name: share_plus
      url: "https://pub.dartlang.org"
    source: hosted
    version: "4.4.0"
  share_plus_linux:
    dependency: transitive
    description:
      name: share_plus_linux
      url: "https://pub.dartlang.org"
    source: hosted
    version: "3.0.0"
  share_plus_macos:
    dependency: transitive
    description:
      name: share_plus_macos
      url: "https://pub.dartlang.org"
    source: hosted
    version: "3.0.1"
  share_plus_platform_interface:
    dependency: transitive
    description:
      name: share_plus_platform_interface
      url: "https://pub.dartlang.org"
    source: hosted
    version: "3.0.3"
  share_plus_web:
    dependency: transitive
    description:
      name: share_plus_web
      url: "https://pub.dartlang.org"
    source: hosted
    version: "3.0.1"
  share_plus_windows:
    dependency: transitive
    description:
      name: share_plus_windows
      url: "https://pub.dartlang.org"
    source: hosted
    version: "3.0.1"
  shared_preferences:
    dependency: "direct main"
    description:
      name: shared_preferences
      url: "https://pub.dartlang.org"
    source: hosted
    version: "2.0.15"
  shared_preferences_android:
    dependency: transitive
    description:
      name: shared_preferences_android
      url: "https://pub.dartlang.org"
    source: hosted
    version: "2.0.13"
  shared_preferences_ios:
    dependency: transitive
    description:
      name: shared_preferences_ios
      url: "https://pub.dartlang.org"
    source: hosted
    version: "2.1.1"
  shared_preferences_linux:
    dependency: transitive
    description:
      name: shared_preferences_linux
      url: "https://pub.dartlang.org"
    source: hosted
    version: "2.1.1"
  shared_preferences_macos:
    dependency: transitive
    description:
      name: shared_preferences_macos
      url: "https://pub.dartlang.org"
    source: hosted
    version: "2.0.4"
  shared_preferences_platform_interface:
    dependency: transitive
    description:
      name: shared_preferences_platform_interface
      url: "https://pub.dartlang.org"
    source: hosted
    version: "2.1.0"
  shared_preferences_web:
    dependency: transitive
    description:
      name: shared_preferences_web
      url: "https://pub.dartlang.org"
    source: hosted
    version: "2.0.4"
  shared_preferences_windows:
    dependency: transitive
    description:
      name: shared_preferences_windows
      url: "https://pub.dartlang.org"
    source: hosted
    version: "2.1.1"
  sky_engine:
    dependency: transitive
    description: flutter
    source: sdk
    version: "0.0.99"
  source_span:
    dependency: transitive
    description:
      name: source_span
      url: "https://pub.dartlang.org"
    source: hosted
    version: "1.9.0"
  sprintf:
    dependency: transitive
    description:
      name: sprintf
      url: "https://pub.dartlang.org"
    source: hosted
    version: "6.0.2"
  sqflite:
    dependency: "direct main"
    description:
      name: sqflite
      url: "https://pub.dartlang.org"
    source: hosted
    version: "2.1.0"
  sqflite_common:
    dependency: transitive
    description:
      name: sqflite_common
      url: "https://pub.dartlang.org"
    source: hosted
    version: "2.3.0"
  sqflite_migration:
    dependency: "direct main"
    description:
      name: sqflite_migration
      url: "https://pub.dartlang.org"
    source: hosted
    version: "0.3.0"
  stack_trace:
    dependency: transitive
    description:
      name: stack_trace
      url: "https://pub.dartlang.org"
    source: hosted
    version: "1.10.0"
  step_progress_indicator:
    dependency: "direct main"
    description:
      name: step_progress_indicator
      url: "https://pub.dartlang.org"
    source: hosted
    version: "1.0.2"
  stream_channel:
    dependency: transitive
    description:
      name: stream_channel
      url: "https://pub.dartlang.org"
    source: hosted
    version: "2.1.0"
  string_scanner:
    dependency: transitive
    description:
      name: string_scanner
      url: "https://pub.dartlang.org"
    source: hosted
    version: "1.1.1"
  syncfusion_flutter_core:
    dependency: "direct main"
    description:
      name: syncfusion_flutter_core
      url: "https://pub.dartlang.org"
    source: hosted
    version: "19.4.56"
  syncfusion_flutter_sliders:
    dependency: "direct main"
    description:
      name: syncfusion_flutter_sliders
      url: "https://pub.dartlang.org"
    source: hosted
    version: "19.4.56"
  synchronized:
    dependency: transitive
    description:
      name: synchronized
      url: "https://pub.dartlang.org"
    source: hosted
    version: "3.0.0+3"
  term_glyph:
    dependency: transitive
    description:
      name: term_glyph
      url: "https://pub.dartlang.org"
    source: hosted
    version: "1.2.1"
  test_api:
    dependency: transitive
    description:
      name: test_api
      url: "https://pub.dartlang.org"
    source: hosted
    version: "0.4.12"
  timezone:
    dependency: transitive
    description:
      name: timezone
      url: "https://pub.dartlang.org"
    source: hosted
    version: "0.8.0"
  tuple:
    dependency: "direct main"
    description:
      name: tuple
      url: "https://pub.dartlang.org"
    source: hosted
    version: "2.0.0"
  typed_data:
    dependency: transitive
    description:
      name: typed_data
      url: "https://pub.dartlang.org"
    source: hosted
    version: "1.3.1"
  uni_links:
    dependency: "direct main"
    description:
      name: uni_links
      url: "https://pub.dartlang.org"
    source: hosted
    version: "0.5.1"
  uni_links_platform_interface:
    dependency: transitive
    description:
      name: uni_links_platform_interface
      url: "https://pub.dartlang.org"
    source: hosted
    version: "1.0.0"
  uni_links_web:
    dependency: transitive
    description:
      name: uni_links_web
      url: "https://pub.dartlang.org"
    source: hosted
    version: "0.1.0"
  universal_io:
    dependency: transitive
    description:
      name: universal_io
      url: "https://pub.dartlang.org"
    source: hosted
    version: "2.0.4"
  url_launcher:
    dependency: "direct main"
    description:
      name: url_launcher
      url: "https://pub.dartlang.org"
    source: hosted
    version: "6.1.6"
  url_launcher_android:
    dependency: transitive
    description:
      name: url_launcher_android
      url: "https://pub.dartlang.org"
    source: hosted
    version: "6.0.19"
  url_launcher_ios:
    dependency: transitive
    description:
      name: url_launcher_ios
      url: "https://pub.dartlang.org"
    source: hosted
    version: "6.0.17"
  url_launcher_linux:
    dependency: transitive
    description:
      name: url_launcher_linux
      url: "https://pub.dartlang.org"
    source: hosted
    version: "3.0.1"
  url_launcher_macos:
    dependency: transitive
    description:
      name: url_launcher_macos
      url: "https://pub.dartlang.org"
    source: hosted
    version: "3.0.1"
  url_launcher_platform_interface:
    dependency: transitive
    description:
      name: url_launcher_platform_interface
      url: "https://pub.dartlang.org"
    source: hosted
    version: "2.1.1"
  url_launcher_web:
    dependency: transitive
    description:
      name: url_launcher_web
      url: "https://pub.dartlang.org"
    source: hosted
    version: "2.0.13"
  url_launcher_windows:
    dependency: transitive
    description:
      name: url_launcher_windows
      url: "https://pub.dartlang.org"
    source: hosted
    version: "3.0.1"
  uuid:
    dependency: "direct main"
    description:
      name: uuid
      url: "https://pub.dartlang.org"
    source: hosted
    version: "3.0.6"
  vector_math:
    dependency: transitive
    description:
      name: vector_math
      url: "https://pub.dartlang.org"
    source: hosted
    version: "2.1.2"
  video_player:
    dependency: "direct main"
    description:
      path: "thirdparty/plugins/packages/video_player/video_player"
      relative: true
    source: path
    version: "2.2.5"
  video_player_platform_interface:
    dependency: transitive
    description:
      path: "thirdparty/plugins/packages/video_player/video_player_platform_interface"
      relative: true
    source: path
    version: "4.2.0"
  video_player_web:
    dependency: transitive
    description:
      path: "thirdparty/plugins/packages/video_player/video_player_web"
      relative: true
    source: path
    version: "2.0.4"
  video_thumbnail:
    dependency: "direct main"
    description:
      name: video_thumbnail
      url: "https://pub.dartlang.org"
    source: hosted
    version: "0.4.6"
  visibility_detector:
    dependency: "direct main"
    description:
      name: visibility_detector
      url: "https://pub.dartlang.org"
    source: hosted
    version: "0.2.2"
  wakelock:
    dependency: "direct main"
    description:
      name: wakelock
      url: "https://pub.dartlang.org"
    source: hosted
    version: "0.6.2"
  wakelock_macos:
    dependency: transitive
    description:
      name: wakelock_macos
      url: "https://pub.dartlang.org"
    source: hosted
    version: "0.4.0"
  wakelock_platform_interface:
    dependency: transitive
    description:
      name: wakelock_platform_interface
      url: "https://pub.dartlang.org"
    source: hosted
    version: "0.3.0"
  wakelock_web:
    dependency: transitive
    description:
      name: wakelock_web
      url: "https://pub.dartlang.org"
    source: hosted
    version: "0.4.0"
  wakelock_windows:
    dependency: transitive
    description:
      name: wakelock_windows
      url: "https://pub.dartlang.org"
    source: hosted
    version: "0.2.0"
  wallpaper_manager_flutter:
    dependency: "direct main"
    description:
      name: wallpaper_manager_flutter
      url: "https://pub.dartlang.org"
    source: hosted
    version: "0.0.2"
  win32:
    dependency: transitive
    description:
      name: win32
      url: "https://pub.dartlang.org"
    source: hosted
    version: "2.6.1"
  xdg_directories:
    dependency: transitive
    description:
      name: xdg_directories
      url: "https://pub.dartlang.org"
    source: hosted
    version: "0.2.0+2"
  xml:
    dependency: transitive
    description:
      name: xml
      url: "https://pub.dartlang.org"
    source: hosted
    version: "6.1.0"
  yaml:
    dependency: transitive
    description:
      name: yaml
      url: "https://pub.dartlang.org"
    source: hosted
    version: "3.1.1"
sdks:
  dart: ">=2.18.0 <3.0.0"
  flutter: ">=3.3.0"<|MERGE_RESOLUTION|>--- conflicted
+++ resolved
@@ -7,8 +7,7 @@
       name: adaptive_theme
       url: "https://pub.dartlang.org"
     source: hosted
-<<<<<<< HEAD
-    version: "3.1.0"
+    version: "3.1.1"
   alice:
     dependency: "direct main"
     description:
@@ -18,9 +17,6 @@
       url: "https://github.com/jhomlala/alice.git"
     source: git
     version: "0.2.5"
-=======
-    version: "3.1.1"
->>>>>>> 82920ff9
   animate_do:
     dependency: "direct main"
     description:
@@ -209,7 +205,7 @@
       name: dbus
       url: "https://pub.dartlang.org"
     source: hosted
-    version: "0.7.4"
+    version: "0.7.3"
   device_info:
     dependency: "direct main"
     description:
@@ -492,7 +488,7 @@
       name: flutter_native_splash
       url: "https://pub.dartlang.org"
     source: hosted
-    version: "2.2.10+1"
+    version: "2.2.0+1"
   flutter_password_strength:
     dependency: "direct main"
     description:
@@ -621,7 +617,7 @@
       name: image
       url: "https://pub.dartlang.org"
     source: hosted
-    version: "3.2.0"
+    version: "3.1.3"
   image_editor:
     dependency: "direct main"
     description:
@@ -671,6 +667,13 @@
       url: "https://pub.dartlang.org"
     source: hosted
     version: "2.0.5"
+  lint:
+    dependency: transitive
+    description:
+      name: lint
+      url: "https://pub.dartlang.org"
+    source: hosted
+    version: "1.10.0"
   lints:
     dependency: transitive
     description:
@@ -1029,14 +1032,13 @@
       path: "thirdparty/sentry-dart/dart"
       relative: true
     source: path
-    version: "6.11.0"
+    version: "6.5.1"
   sentry_flutter:
     dependency: "direct main"
     description:
       path: "thirdparty/sentry-dart/flutter"
       relative: true
     source: path
-<<<<<<< HEAD
     version: "6.5.1"
   share:
     dependency: transitive
@@ -1045,9 +1047,6 @@
       url: "https://pub.dartlang.org"
     source: hosted
     version: "2.0.4"
-=======
-    version: "6.11.0"
->>>>>>> 82920ff9
   share_plus:
     dependency: "direct main"
     description:
@@ -1465,7 +1464,7 @@
       name: xml
       url: "https://pub.dartlang.org"
     source: hosted
-    version: "6.1.0"
+    version: "5.4.1"
   yaml:
     dependency: transitive
     description:
