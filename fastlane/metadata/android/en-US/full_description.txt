Ente is a simple app to automatically backup and organize your photos and videos.

If you've been looking for a privacy-friendly alternative to preserve your memories, you've come to the right place. With Ente, they are stored end-to-end encrypted (e2ee). This means that only you can view them.

We have apps across Android, iOS, web and Desktop, and your photos will seamlessly sync between all your devices in an end-to-end encrypted (e2ee) manner.

Ente also makes it simple to share your albums with your loved ones. You can either share them directly with other Ente users, end-to-end encrypted; or with publicly viewable links.

Your encrypted data is stored across multiple locations, including a fall-out shelter in Paris. We take posterity seriously and make it easy to ensure that your memories outlive you.

We are here to make the safest photos app ever, come join our journey!

FEATURES
<<<<<<< HEAD

Original quality backups, because every pixel is important
Family plans, so you can share storage with your family
Shared folders, in case you want your partner to enjoy your "Camera" clicks
Album links, that can be protected with a password and set to expire
Ability to free up space, by removing files that have been safely backed up
Image editor, to add finishing touches
Favorite, hide and relive your memories, for they are precious
One-click import from Google, Apple, your hard drive and more
Dark theme, because your photos look good in it
2FA, 3FA, biometric auth
and a LOT more!

PRICING

We don't offer forever free plans, because it is important to us that we remain sustainable and withstand the test of time. Instead we offer affordable plans that you can freely share with your family. You can find more information at ente.io.

SUPPORT

We take pride in offering human support. If you are our paid customer, you can reach out to team@ente.io and expect a response from our team within 24 hours.


Ente requests for various permissions which you can review here: https://github.com/ente-io/frame/blob/f-droid/android/permissions.md
=======
- Original quality backups, because every pixel is important
- Family plans, so you can share storage with your family
- Shared folders, in case you want your partner to enjoy your "Camera" clicks
- Album links, that can be protected with a password and set to expire
- Ability to free up space, by removing files that have been safely backed up
- Image editor, to add finishing touches
- Favorite, hide and relive your memories, for they are precious
- One-click import from Google, Apple, your hard drive and more
- Dark theme, because your photos look good in it
- 2FA, 3FA, biometric auth
- and a LOT more!

PERMISSIONS
Ente requests for certain permissions to serve the purpose of a photo storage provider, which can be reviewed here: https://github.com/ente-io/frame/blob/f-droid/android/permissions.md

PRICING
We don't offer forever free plans, because it is important to us that we remain sustainable and withstand the test of time. Instead we offer affordable plans that you can freely share with your family. You can find more information at ente.io.

SUPPORT
We take pride in offering human support. If you are our paid customer, you can reach out to team@ente.io and expect a response from our team within 24 hours.
>>>>>>> 9e789538
<|MERGE_RESOLUTION|>--- conflicted
+++ resolved
@@ -11,31 +11,6 @@
 We are here to make the safest photos app ever, come join our journey!
 
 FEATURES
-<<<<<<< HEAD
-
-Original quality backups, because every pixel is important
-Family plans, so you can share storage with your family
-Shared folders, in case you want your partner to enjoy your "Camera" clicks
-Album links, that can be protected with a password and set to expire
-Ability to free up space, by removing files that have been safely backed up
-Image editor, to add finishing touches
-Favorite, hide and relive your memories, for they are precious
-One-click import from Google, Apple, your hard drive and more
-Dark theme, because your photos look good in it
-2FA, 3FA, biometric auth
-and a LOT more!
-
-PRICING
-
-We don't offer forever free plans, because it is important to us that we remain sustainable and withstand the test of time. Instead we offer affordable plans that you can freely share with your family. You can find more information at ente.io.
-
-SUPPORT
-
-We take pride in offering human support. If you are our paid customer, you can reach out to team@ente.io and expect a response from our team within 24 hours.
-
-
-Ente requests for various permissions which you can review here: https://github.com/ente-io/frame/blob/f-droid/android/permissions.md
-=======
 - Original quality backups, because every pixel is important
 - Family plans, so you can share storage with your family
 - Shared folders, in case you want your partner to enjoy your "Camera" clicks
@@ -55,5 +30,4 @@
 We don't offer forever free plans, because it is important to us that we remain sustainable and withstand the test of time. Instead we offer affordable plans that you can freely share with your family. You can find more information at ente.io.
 
 SUPPORT
-We take pride in offering human support. If you are our paid customer, you can reach out to team@ente.io and expect a response from our team within 24 hours.
->>>>>>> 9e789538
+We take pride in offering human support. If you are our paid customer, you can reach out to team@ente.io and expect a response from our team within 24 hours.