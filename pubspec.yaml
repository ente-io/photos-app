--- conflicted
+++ resolved
@@ -12,11 +12,7 @@
 # Read more about iOS versioning at
 # https://developer.apple.com/library/archive/documentation/General/Reference/InfoPlistKeyReference/Articles/CoreFoundationKeys.html
 
-<<<<<<< HEAD
-version: 0.7.80+480
-=======
 version: 0.7.87+487
->>>>>>> 52009727
 
 environment:
   sdk: ">=3.0.0 <4.0.0"
@@ -84,13 +80,7 @@
   http: ^0.13.4
   image: ^3.0.2
   image_editor: ^1.3.0
-<<<<<<< HEAD
-
-  intl: ^0.17.0
-=======
-  in_app_purchase: ^3.0.7
   intl: ^0.18.0
->>>>>>> 52009727
   json_annotation: ^4.8.0
   latlong2: ^0.8.1
   like_button: ^2.0.2
