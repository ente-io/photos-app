name: photos
description: ente photos application

# The following defines the version and build number for your application.
# A version number is three numbers separated by dots, like 1.2.43
# followed by an optional build number separated by a +.q
# Both the version and the builder number may be overridden in flutter
# build by specifying --build-name and --build-number, respectively.
# In Android, build-name is used as versionName while build-number used as versionCode.
# Read more about Android versioning at https://developer.android.com/studio/publish/versioning
# In iOS, build-name is used as CFBundleShortVersionString while build-number used as CFBundleVersion.
# Read more about iOS versioning at
# https://developer.apple.com/library/archive/documentation/General/Reference/InfoPlistKeyReference/Articles/CoreFoundationKeys.html

version: 0.7.103+503

environment:
  sdk: ">=3.0.0 <4.0.0"

dependencies:
  adaptive_theme: ^3.1.0
  animate_do: ^2.0.0
  animated_list_plus: ^0.4.5
  archive: ^3.1.2
  background_fetch: ^1.1.5
  bip39: ^1.0.6
  cached_network_image: ^3.0.0
  chewie:
    git:
      url: https://github.com/ente-io/chewie.git
      ref: forked_video_player_plus
  collection: # dart
  computer:
    git: "https://github.com/ente-io/computer.git"
  connectivity_plus:
    git:
      url: https://github.com/ente-io/plus_plugins.git
      ref: check_mobile_first
      path: packages/connectivity_plus/connectivity_plus/
  cross_file: ^0.3.3
  crypto: ^3.0.2
  cupertino_icons: ^1.0.0
  defer_pointer: ^0.0.2
  device_info_plus: ^9.0.3
  dio: ^4.0.6
  dots_indicator: ^2.0.0
  dotted_border: ^2.0.0+2
  dropdown_button2: ^2.0.0
  email_validator: ^2.0.1
  equatable: ^2.0.5
  event_bus: ^2.0.0
  exif: ^3.0.0
  expandable: ^5.0.1
  expansion_tile_card: ^3.0.0
  extended_image: ^8.1.1
  fast_base58: ^0.2.1
<<<<<<< HEAD
=======
  # https://github.com/incrediblezayed/file_saver/issues/86
  file_saver: 0.2.8
  firebase_core: ^2.13.1
  firebase_messaging: ^14.6.2
>>>>>>> e61f0826
  fk_user_agent: ^2.0.1
  flutter:
    sdk: flutter
  flutter_animate: ^4.1.0
  flutter_cache_manager: ^3.3.0
  flutter_datetime_picker_bdaya: ^3.0.2
  flutter_displaymode: ^0.6.0
  flutter_easyloading: ^3.0.0
  flutter_email_sender: ^5.2.0
  flutter_image_compress: ^1.1.0
  flutter_inappwebview: ^5.5.0+2
  flutter_launcher_icons: ^0.13.1
  flutter_local_notifications: ^12.0.4
  flutter_localizations:
    sdk: flutter
  flutter_map: ^5.0.0
  flutter_map_marker_cluster: ^1.2.0
  flutter_native_splash: ^2.2.0+1
  flutter_password_strength: ^0.1.6
  flutter_secure_storage: ^8.0.0
  flutter_sodium: ^0.2.0
  flutter_staggered_grid_view: ^0.6.2
  fluttertoast: ^8.0.6
  freezed_annotation: ^2.2.0
  google_nav_bar: ^5.0.5
  http: ^1.1.0
  image: ^4.0.17
  image_editor: ^1.3.0
  intl: ^0.18.0
  json_annotation: ^4.8.0
  latlong2: ^0.9.0
  like_button: ^2.0.2
  loading_animations: ^2.1.0
  local_auth: ^2.1.5
  local_auth_android:
  local_auth_ios:
  logging: ^1.0.1
  lottie: ^1.2.2
  media_extension: ^1.0.1
  media_kit: ^1.1.9
  media_kit_libs_video: ^1.0.3                                  
  media_kit_video: ^1.2.1                    
  modal_bottom_sheet: ^3.0.0-pre
  motion_photos:
    git: "https://github.com/ente-io/motion_photo.git"
  motionphoto:
    git: "https://github.com/ente-io/motionphoto.git"
  move_to_background: ^1.0.2

  # open_file: ^3.2.1
  open_mail_app: ^0.4.5
  package_info_plus: ^4.1.0
  page_transition: ^2.0.2
  password_strength: ^0.2.0
  path: #dart
  path_provider: ^2.0.1
  pedantic: ^1.9.2
  photo_manager: ^2.5.0
  photo_view: ^0.14.0
  pinput: ^1.2.2
  pointycastle: ^3.7.3
  provider: ^6.0.0
  quiver: ^3.0.1
  receive_sharing_intent: ^1.4.5
  scrollable_positioned_list: ^0.3.5
  sentry: ^7.9.0
  sentry_flutter: ^7.9.0
  share_plus: ^4.0.10
  shared_preferences: ^2.0.5
  sqflite: ^2.0.0+3
  sqflite_migration: ^0.3.0
  step_progress_indicator: ^1.0.2
  styled_text: ^7.0.0
  syncfusion_flutter_core: ^19.2.49
  syncfusion_flutter_sliders: ^19.2.49
  tflite_flutter: ^0.9.0
  # tflite_flutter_helper:
  #   git:
  #     url: https://github.com/pnyompen/tflite_flutter_helper.git
  #     ref: 43e87d4b9627539266dc20250beb35bf36320dce
  tuple: ^2.0.0
  uni_links: ^0.5.1
  url_launcher: ^6.0.3
  uuid: ^3.0.7
  video_player:
    git:
      url: https://github.com/ente-io/packages.git
      ref: android_video_roation_fix
      path: packages/video_player/video_player/p
  video_thumbnail: ^0.5.3
  visibility_detector: ^0.3.3
  wakelock_plus: ^1.1.1
  wallpaper_manager_flutter: ^0.0.2
  wechat_assets_picker: ^8.6.3
  widgets_to_image: ^0.0.2

dependency_overrides:
  # current fork of tfite_flutter_helper depends on ffi: ^1.x.x
  # but we need ffi: ^2.0.1 for newer packages. The original tfite_flutter_helper
  #
  ffi: ^2.0.1
  video_player:
    git:
      url: https://github.com/ente-io/packages.git
      ref: android_video_roation_fix
      path: packages/video_player/video_player/

flutter_intl:
  enabled: true



dev_dependencies:
  build_runner: ^2.4.6
  flutter_driver:
    sdk: flutter
  flutter_lints: ^2.0.1
  flutter_test:
    sdk: flutter
  freezed: ^2.3.2
  integration_test:
    sdk: flutter
  json_serializable: ^6.6.1
  test: ^1.22.0

flutter_icons:
  android: "launcher_icon"
  adaptive_icon_foreground: "assets/launcher_icon/ente-icon-foreground.png"
  adaptive_icon_background: "#ffffff"
  ios: false # false for fdroid
  image_path: "assets/icon-light.png"

flutter_native_splash:
  color: "#ffffff"
  color_dark: "#000000"
  image: assets/splash-screen-light.png
  image_dark: assets/splash-screen-dark.png
  android_fullscreen: true
  android_gravity: center
  ios_content_mode: center
  android_12:
    # The image parameter sets the splash screen icon image.  If this parameter is not specified,
    # the app's launcher icon will be used instead.
    # Please note that the splash screen will be clipped to a circle on the center of the screen.
    # App icon without an icon background: This should be 1152×1152 pixels, and fit within a circle
    # 768 pixels in diameter.
    image: assets/splash-screen-light.png
    image_dark: assets/splash-screen-dark.png

# For information on the generic Dart part of this file, see the
# following page: https://dart.dev/tools/pub/pubspec

# The following section is specific to Flutter.
flutter:
  assets:
    - assets/
    - assets/models/cocossd/
    - assets/models/mobilenet/
    - assets/models/scenes/
  fonts:
  - family: Inter
    fonts:
      - asset: fonts/Inter-Regular.ttf
      - asset: fonts/Inter-Medium.ttf
      - asset: fonts/Inter-Light.ttf
      - asset: fonts/Inter-SemiBold.ttf
      - asset: fonts/Inter-Bold.ttf
  - family: Montserrat
    fonts:
      - asset: fonts/Montserrat-Bold.ttf

  # The following line ensures that the Material Icons font is
  # included with your application, so that you can use the icons in
  # the material Icons class.
  uses-material-design: true

  # Flutter localization
  generate: true

  # To add assets to your application, add an assets section, like this:
  # assets:
  #  - images/a_dot_burr.jpeg
  #  - images/a_dot_ham.jpeg

  # An image asset can refer to one or more resolution-specific "variants", see
  # https://flutter.dev/assets-and-images/#resolution-aware.

  # For details regarding adding assets from package dependencies, see
  # https://flutter.dev/assets-and-images/#from-packages

  # To add custom fonts to your application, add a fonts section here,
  # in this "flutter" section. Each entry in this list should have a
  # "family" key with the font family name, and a "fonts" key with a
  # list giving the asset and other descriptors for the font. For
  # example:
  # fonts:
  #   - family: Schyler
  #     fonts:
  #       - asset: fonts/Schyler-Regular.ttf
  #       - asset: fonts/Schyler-Italic.ttf
  #         style: italic
  #   - family: Trajan Pro
  #     fonts:
  #       - asset: fonts/TrajanPro.ttf
  #       - asset: fonts/TrajanPro_Bold.ttf
  #         weight: 700
  #
  # For details regarding fonts from package dependencies,
  # see https://flutter.dev/custom-fonts/#from-packages<|MERGE_RESOLUTION|>--- conflicted
+++ resolved
@@ -54,13 +54,8 @@
   expansion_tile_card: ^3.0.0
   extended_image: ^8.1.1
   fast_base58: ^0.2.1
-<<<<<<< HEAD
-=======
   # https://github.com/incrediblezayed/file_saver/issues/86
   file_saver: 0.2.8
-  firebase_core: ^2.13.1
-  firebase_messaging: ^14.6.2
->>>>>>> e61f0826
   fk_user_agent: ^2.0.1
   flutter:
     sdk: flutter
