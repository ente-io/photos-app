--- conflicted
+++ resolved
@@ -128,15 +128,6 @@
     - Flutter
   - move_to_background (0.0.1):
     - Flutter
-<<<<<<< HEAD
-  - nanopb (2.30909.0):
-    - nanopb/decode (= 2.30909.0)
-    - nanopb/encode (= 2.30909.0)
-  - nanopb/decode (2.30909.0)
-  - nanopb/encode (2.30909.0)
-  - open_file (0.0.1):
-    - Flutter
-=======
   - nanopb (2.30909.1):
     - nanopb/decode (= 2.30909.1)
     - nanopb/encode (= 2.30909.1)
@@ -154,7 +145,6 @@
     - onnxruntime-objc/Core (= 1.15.1)
   - onnxruntime-objc/Core (1.15.1):
     - onnxruntime-c (= 1.15.1)
->>>>>>> 0f0a90f7
   - open_mail_app (0.0.1):
     - Flutter
   - OrderedSet (5.0.0)
@@ -235,12 +225,8 @@
   - media_kit_video (from `.symlinks/plugins/media_kit_video/ios`)
   - motionphoto (from `.symlinks/plugins/motionphoto/ios`)
   - move_to_background (from `.symlinks/plugins/move_to_background/ios`)
-<<<<<<< HEAD
-  - open_file (from `.symlinks/plugins/open_file/ios`)
-=======
   - objectbox_flutter_libs (from `.symlinks/plugins/objectbox_flutter_libs/ios`)
   - onnxruntime (from `.symlinks/plugins/onnxruntime/ios`)
->>>>>>> 0f0a90f7
   - open_mail_app (from `.symlinks/plugins/open_mail_app/ios`)
   - package_info_plus (from `.symlinks/plugins/package_info_plus/ios`)
   - path_provider_foundation (from `.symlinks/plugins/path_provider_foundation/darwin`)
@@ -336,15 +322,10 @@
     :path: ".symlinks/plugins/motionphoto/ios"
   move_to_background:
     :path: ".symlinks/plugins/move_to_background/ios"
-<<<<<<< HEAD
-  open_file:
-    :path: ".symlinks/plugins/open_file/ios"
-=======
   objectbox_flutter_libs:
     :path: ".symlinks/plugins/objectbox_flutter_libs/ios"
   onnxruntime:
     :path: ".symlinks/plugins/onnxruntime/ios"
->>>>>>> 0f0a90f7
   open_mail_app:
     :path: ".symlinks/plugins/open_mail_app/ios"
   package_info_plus:
@@ -415,17 +396,12 @@
   media_kit_video: 5da63f157170e5bf303bf85453b7ef6971218a2e
   motionphoto: d4a432b8c8f22fb3ad966258597c0103c9c5ff16
   move_to_background: 39a5b79b26d577b0372cbe8a8c55e7aa9fcd3a2d
-<<<<<<< HEAD
-  nanopb: b552cce312b6c8484180ef47159bc0f65a1f0431
-  open_file: 02eb5cb6b21264bd3a696876f5afbfb7ca4f4b7d
-=======
   nanopb: d4d75c12cd1316f4a64e3c6963f879ecd4b5e0d5
   ObjectBox: e7ff611291a0663380e0736b46786bcd077294ff
   objectbox_flutter_libs: 0948d6feb7de4f7edaebc7a898b9e85b7fc2bc89
   onnxruntime: e9346181d75b8dea8733bdae512a22c298962e00
   onnxruntime-c: ebdcfd8650bcbd10121c125262f99dea681b92a3
   onnxruntime-objc: ae7acec7a3d03eaf072d340afed7a35635c1c2a6
->>>>>>> 0f0a90f7
   open_mail_app: 794172f6a22cd16319d3ddaf45e945b2f74952b0
   OrderedSet: aaeb196f7fef5a9edf55d89760da9176ad40b93c
   package_info_plus: fd030dabf36271f146f1f3beacd48f564b0f17f7
