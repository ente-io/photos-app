PODS:
  - background_fetch (1.2.1):
    - Flutter
  - connectivity_plus (0.0.1):
    - Flutter
    - ReachabilitySwift
  - device_info_plus (0.0.1):
    - Flutter
  - file_saver (0.0.1):
    - Flutter
  - Firebase/CoreOnly (10.9.0):
    - FirebaseCore (= 10.9.0)
  - Firebase/Messaging (10.9.0):
    - Firebase/CoreOnly
    - FirebaseMessaging (~> 10.9.0)
  - firebase_core (2.13.1):
    - Firebase/CoreOnly (= 10.9.0)
    - Flutter
  - firebase_messaging (14.6.2):
    - Firebase/Messaging (= 10.9.0)
    - firebase_core
    - Flutter
  - FirebaseCore (10.9.0):
    - FirebaseCoreInternal (~> 10.0)
    - GoogleUtilities/Environment (~> 7.8)
    - GoogleUtilities/Logger (~> 7.8)
  - FirebaseCoreInternal (10.19.0):
    - "GoogleUtilities/NSData+zlib (~> 7.8)"
  - FirebaseInstallations (10.19.0):
    - FirebaseCore (~> 10.0)
    - GoogleUtilities/Environment (~> 7.8)
    - GoogleUtilities/UserDefaults (~> 7.8)
    - PromisesObjC (~> 2.1)
  - FirebaseMessaging (10.9.0):
    - FirebaseCore (~> 10.0)
    - FirebaseInstallations (~> 10.0)
    - GoogleDataTransport (~> 9.2)
    - GoogleUtilities/AppDelegateSwizzler (~> 7.8)
    - GoogleUtilities/Environment (~> 7.8)
    - GoogleUtilities/Reachability (~> 7.8)
    - GoogleUtilities/UserDefaults (~> 7.8)
    - nanopb (< 2.30910.0, >= 2.30908.0)
  - fk_user_agent (2.0.0):
    - Flutter
  - Flutter (1.0.0)
  - flutter_email_sender (0.0.1):
    - Flutter
  - flutter_image_compress (1.0.0):
    - Flutter
    - Mantle
    - SDWebImage
    - SDWebImageWebPCoder
  - flutter_inappwebview (0.0.1):
    - Flutter
    - flutter_inappwebview/Core (= 0.0.1)
    - OrderedSet (~> 5.0)
  - flutter_inappwebview/Core (0.0.1):
    - Flutter
    - OrderedSet (~> 5.0)
  - flutter_isolate (0.0.1):
    - Flutter
  - flutter_local_notifications (0.0.1):
    - Flutter
  - flutter_native_splash (0.0.1):
    - Flutter
  - flutter_secure_storage (6.0.0):
    - Flutter
  - flutter_sodium (0.0.1):
    - Flutter
  - fluttertoast (0.0.2):
    - Flutter
    - Toast
  - FMDB (2.7.5):
    - FMDB/standard (= 2.7.5)
  - FMDB/standard (2.7.5)
  - GoogleDataTransport (9.3.0):
    - GoogleUtilities/Environment (~> 7.7)
    - nanopb (< 2.30910.0, >= 2.30908.0)
    - PromisesObjC (< 3.0, >= 1.2)
  - GoogleUtilities/AppDelegateSwizzler (7.12.0):
    - GoogleUtilities/Environment
    - GoogleUtilities/Logger
    - GoogleUtilities/Network
  - GoogleUtilities/Environment (7.12.0):
    - PromisesObjC (< 3.0, >= 1.2)
  - GoogleUtilities/Logger (7.12.0):
    - GoogleUtilities/Environment
  - GoogleUtilities/Network (7.12.0):
    - GoogleUtilities/Logger
    - "GoogleUtilities/NSData+zlib"
    - GoogleUtilities/Reachability
  - "GoogleUtilities/NSData+zlib (7.12.0)"
  - GoogleUtilities/Reachability (7.12.0):
    - GoogleUtilities/Logger
  - GoogleUtilities/UserDefaults (7.12.0):
    - GoogleUtilities/Logger
  - image_editor_common (1.0.0):
    - Flutter
  - in_app_purchase_storekit (0.0.1):
    - Flutter
    - FlutterMacOS
  - integration_test (0.0.1):
    - Flutter
  - isar_flutter_libs (1.0.0):
    - Flutter
  - libwebp (1.3.2):
    - libwebp/demux (= 1.3.2)
    - libwebp/mux (= 1.3.2)
    - libwebp/sharpyuv (= 1.3.2)
    - libwebp/webp (= 1.3.2)
  - libwebp/demux (1.3.2):
    - libwebp/webp
  - libwebp/mux (1.3.2):
    - libwebp/demux
  - libwebp/sharpyuv (1.3.2)
  - libwebp/webp (1.3.2):
    - libwebp/sharpyuv
  - local_auth_ios (0.0.1):
    - Flutter
  - Mantle (2.2.0):
    - Mantle/extobjc (= 2.2.0)
  - Mantle/extobjc (2.2.0)
  - media_extension (0.0.1):
    - Flutter
  - media_kit_libs_ios_video (1.0.4):
    - Flutter
  - media_kit_native_event_loop (1.0.0):
    - Flutter
  - media_kit_video (0.0.1):
    - Flutter
  - motionphoto (0.0.1):
    - Flutter
  - move_to_background (0.0.1):
    - Flutter
  - nanopb (2.30909.1):
    - nanopb/decode (= 2.30909.1)
    - nanopb/encode (= 2.30909.1)
  - nanopb/decode (2.30909.1)
  - nanopb/encode (2.30909.1)
  - onnxruntime (0.0.1):
    - Flutter
    - onnxruntime-objc (= 1.15.1)
  - onnxruntime-c (1.15.1)
  - onnxruntime-objc (1.15.1):
    - onnxruntime-objc/Core (= 1.15.1)
  - onnxruntime-objc/Core (1.15.1):
    - onnxruntime-c (= 1.15.1)
  - open_mail_app (0.0.1):
    - Flutter
  - OrderedSet (5.0.0)
  - package_info_plus (0.4.5):
    - Flutter
  - path_provider_foundation (0.0.1):
    - Flutter
    - FlutterMacOS
  - photo_manager (2.0.0):
    - Flutter
    - FlutterMacOS
  - PromisesObjC (2.3.1)
  - ReachabilitySwift (5.0.0)
  - receive_sharing_intent (0.0.1):
    - Flutter
  - screen_brightness_ios (0.1.0):
    - Flutter
  - SDWebImage (5.18.7):
    - SDWebImage/Core (= 5.18.7)
  - SDWebImage/Core (5.18.7)
  - SDWebImageWebPCoder (0.14.2):
    - libwebp (~> 1.0)
    - SDWebImage/Core (~> 5.17)
  - Sentry/HybridSDK (8.9.1):
    - SentryPrivate (= 8.9.1)
  - sentry_flutter (0.0.1):
    - Flutter
    - FlutterMacOS
    - Sentry/HybridSDK (= 8.9.1)
  - SentryPrivate (8.9.1)
  - share_plus (0.0.1):
    - Flutter
  - shared_preferences_foundation (0.0.1):
    - Flutter
    - FlutterMacOS
  - sqflite (0.0.3):
    - Flutter
    - FMDB (>= 2.7.5)
<<<<<<< HEAD
  - TensorFlowLiteC (2.12.0):
    - TensorFlowLiteC/Core (= 2.12.0)
  - TensorFlowLiteC/Core (2.12.0)
  - TensorFlowLiteC/CoreML (2.12.0):
    - TensorFlowLiteC/Core
  - TensorFlowLiteC/Metal (2.12.0):
    - TensorFlowLiteC/Core
  - TensorFlowLiteSwift (2.12.0):
    - TensorFlowLiteSwift/Core (= 2.12.0)
  - TensorFlowLiteSwift/Core (2.12.0):
    - TensorFlowLiteC (= 2.12.0)
  - TensorFlowLiteSwift/CoreML (2.12.0):
    - TensorFlowLiteC/CoreML (= 2.12.0)
    - TensorFlowLiteSwift/Core (= 2.12.0)
  - TensorFlowLiteSwift/Metal (2.12.0):
    - TensorFlowLiteC/Metal (= 2.12.0)
    - TensorFlowLiteSwift/Core (= 2.12.0)
  - tflite_flutter (0.0.1):
    - Flutter
    - TensorFlowLiteSwift (= 2.12.0)
    - TensorFlowLiteSwift/CoreML (= 2.12.0)
    - TensorFlowLiteSwift/Metal (= 2.12.0)
=======
  - sqlite3 (3.45.0):
    - sqlite3/common (= 3.45.0)
  - sqlite3/common (3.45.0)
  - sqlite3/fts5 (3.45.0):
    - sqlite3/common
  - sqlite3/perf-threadsafe (3.45.0):
    - sqlite3/common
  - sqlite3/rtree (3.45.0):
    - sqlite3/common
  - sqlite3_flutter_libs (0.0.1):
    - Flutter
    - sqlite3 (~> 3.45.0)
    - sqlite3/fts5
    - sqlite3/perf-threadsafe
    - sqlite3/rtree
>>>>>>> c33b08da
  - Toast (4.0.0)
  - uni_links (0.0.1):
    - Flutter
  - url_launcher_ios (0.0.1):
    - Flutter
  - video_player_avfoundation (0.0.1):
    - Flutter
  - video_thumbnail (0.0.1):
    - Flutter
    - libwebp
  - volume_controller (0.0.1):
    - Flutter
  - wakelock_plus (0.0.1):
    - Flutter

DEPENDENCIES:
  - background_fetch (from `.symlinks/plugins/background_fetch/ios`)
  - connectivity_plus (from `.symlinks/plugins/connectivity_plus/ios`)
  - device_info_plus (from `.symlinks/plugins/device_info_plus/ios`)
  - file_saver (from `.symlinks/plugins/file_saver/ios`)
  - firebase_core (from `.symlinks/plugins/firebase_core/ios`)
  - firebase_messaging (from `.symlinks/plugins/firebase_messaging/ios`)
  - fk_user_agent (from `.symlinks/plugins/fk_user_agent/ios`)
  - Flutter (from `Flutter`)
  - flutter_email_sender (from `.symlinks/plugins/flutter_email_sender/ios`)
  - flutter_image_compress (from `.symlinks/plugins/flutter_image_compress/ios`)
  - flutter_inappwebview (from `.symlinks/plugins/flutter_inappwebview/ios`)
  - flutter_isolate (from `.symlinks/plugins/flutter_isolate/ios`)
  - flutter_local_notifications (from `.symlinks/plugins/flutter_local_notifications/ios`)
  - flutter_native_splash (from `.symlinks/plugins/flutter_native_splash/ios`)
  - flutter_secure_storage (from `.symlinks/plugins/flutter_secure_storage/ios`)
  - flutter_sodium (from `.symlinks/plugins/flutter_sodium/ios`)
  - fluttertoast (from `.symlinks/plugins/fluttertoast/ios`)
  - image_editor_common (from `.symlinks/plugins/image_editor_common/ios`)
  - in_app_purchase_storekit (from `.symlinks/plugins/in_app_purchase_storekit/darwin`)
  - integration_test (from `.symlinks/plugins/integration_test/ios`)
  - isar_flutter_libs (from `.symlinks/plugins/isar_flutter_libs/ios`)
  - local_auth_ios (from `.symlinks/plugins/local_auth_ios/ios`)
  - media_extension (from `.symlinks/plugins/media_extension/ios`)
  - media_kit_libs_ios_video (from `.symlinks/plugins/media_kit_libs_ios_video/ios`)
  - media_kit_native_event_loop (from `.symlinks/plugins/media_kit_native_event_loop/ios`)
  - media_kit_video (from `.symlinks/plugins/media_kit_video/ios`)
  - motionphoto (from `.symlinks/plugins/motionphoto/ios`)
  - move_to_background (from `.symlinks/plugins/move_to_background/ios`)
  - onnxruntime (from `.symlinks/plugins/onnxruntime/ios`)
  - open_mail_app (from `.symlinks/plugins/open_mail_app/ios`)
  - package_info_plus (from `.symlinks/plugins/package_info_plus/ios`)
  - path_provider_foundation (from `.symlinks/plugins/path_provider_foundation/darwin`)
  - photo_manager (from `.symlinks/plugins/photo_manager/ios`)
  - receive_sharing_intent (from `.symlinks/plugins/receive_sharing_intent/ios`)
  - screen_brightness_ios (from `.symlinks/plugins/screen_brightness_ios/ios`)
  - sentry_flutter (from `.symlinks/plugins/sentry_flutter/ios`)
  - share_plus (from `.symlinks/plugins/share_plus/ios`)
  - shared_preferences_foundation (from `.symlinks/plugins/shared_preferences_foundation/darwin`)
  - sqflite (from `.symlinks/plugins/sqflite/ios`)
<<<<<<< HEAD
  - tflite_flutter (from `.symlinks/plugins/tflite_flutter/ios`)
=======
  - sqlite3_flutter_libs (from `.symlinks/plugins/sqlite3_flutter_libs/ios`)
>>>>>>> c33b08da
  - uni_links (from `.symlinks/plugins/uni_links/ios`)
  - url_launcher_ios (from `.symlinks/plugins/url_launcher_ios/ios`)
  - video_player_avfoundation (from `.symlinks/plugins/video_player_avfoundation/ios`)
  - video_thumbnail (from `.symlinks/plugins/video_thumbnail/ios`)
  - volume_controller (from `.symlinks/plugins/volume_controller/ios`)
  - wakelock_plus (from `.symlinks/plugins/wakelock_plus/ios`)

SPEC REPOS:
  trunk:
    - Firebase
    - FirebaseCore
    - FirebaseCoreInternal
    - FirebaseInstallations
    - FirebaseMessaging
    - FMDB
    - GoogleDataTransport
    - GoogleUtilities
    - libwebp
    - Mantle
    - nanopb
    - onnxruntime-c
    - onnxruntime-objc
    - OrderedSet
    - PromisesObjC
    - ReachabilitySwift
    - SDWebImage
    - SDWebImageWebPCoder
    - Sentry
    - SentryPrivate
<<<<<<< HEAD
    - TensorFlowLiteC
    - TensorFlowLiteSwift
=======
    - sqlite3
>>>>>>> c33b08da
    - Toast

EXTERNAL SOURCES:
  background_fetch:
    :path: ".symlinks/plugins/background_fetch/ios"
  connectivity_plus:
    :path: ".symlinks/plugins/connectivity_plus/ios"
  device_info_plus:
    :path: ".symlinks/plugins/device_info_plus/ios"
  file_saver:
    :path: ".symlinks/plugins/file_saver/ios"
  firebase_core:
    :path: ".symlinks/plugins/firebase_core/ios"
  firebase_messaging:
    :path: ".symlinks/plugins/firebase_messaging/ios"
  fk_user_agent:
    :path: ".symlinks/plugins/fk_user_agent/ios"
  Flutter:
    :path: Flutter
  flutter_email_sender:
    :path: ".symlinks/plugins/flutter_email_sender/ios"
  flutter_image_compress:
    :path: ".symlinks/plugins/flutter_image_compress/ios"
  flutter_inappwebview:
    :path: ".symlinks/plugins/flutter_inappwebview/ios"
  flutter_isolate:
    :path: ".symlinks/plugins/flutter_isolate/ios"
  flutter_local_notifications:
    :path: ".symlinks/plugins/flutter_local_notifications/ios"
  flutter_native_splash:
    :path: ".symlinks/plugins/flutter_native_splash/ios"
  flutter_secure_storage:
    :path: ".symlinks/plugins/flutter_secure_storage/ios"
  flutter_sodium:
    :path: ".symlinks/plugins/flutter_sodium/ios"
  fluttertoast:
    :path: ".symlinks/plugins/fluttertoast/ios"
  image_editor_common:
    :path: ".symlinks/plugins/image_editor_common/ios"
  in_app_purchase_storekit:
    :path: ".symlinks/plugins/in_app_purchase_storekit/darwin"
  integration_test:
    :path: ".symlinks/plugins/integration_test/ios"
  isar_flutter_libs:
    :path: ".symlinks/plugins/isar_flutter_libs/ios"
  local_auth_ios:
    :path: ".symlinks/plugins/local_auth_ios/ios"
  media_extension:
    :path: ".symlinks/plugins/media_extension/ios"
  media_kit_libs_ios_video:
    :path: ".symlinks/plugins/media_kit_libs_ios_video/ios"
  media_kit_native_event_loop:
    :path: ".symlinks/plugins/media_kit_native_event_loop/ios"
  media_kit_video:
    :path: ".symlinks/plugins/media_kit_video/ios"
  motionphoto:
    :path: ".symlinks/plugins/motionphoto/ios"
  move_to_background:
    :path: ".symlinks/plugins/move_to_background/ios"
  onnxruntime:
    :path: ".symlinks/plugins/onnxruntime/ios"
  open_mail_app:
    :path: ".symlinks/plugins/open_mail_app/ios"
  package_info_plus:
    :path: ".symlinks/plugins/package_info_plus/ios"
  path_provider_foundation:
    :path: ".symlinks/plugins/path_provider_foundation/darwin"
  photo_manager:
    :path: ".symlinks/plugins/photo_manager/ios"
  receive_sharing_intent:
    :path: ".symlinks/plugins/receive_sharing_intent/ios"
  screen_brightness_ios:
    :path: ".symlinks/plugins/screen_brightness_ios/ios"
  sentry_flutter:
    :path: ".symlinks/plugins/sentry_flutter/ios"
  share_plus:
    :path: ".symlinks/plugins/share_plus/ios"
  shared_preferences_foundation:
    :path: ".symlinks/plugins/shared_preferences_foundation/darwin"
  sqflite:
    :path: ".symlinks/plugins/sqflite/ios"
<<<<<<< HEAD
  tflite_flutter:
    :path: ".symlinks/plugins/tflite_flutter/ios"
=======
  sqlite3_flutter_libs:
    :path: ".symlinks/plugins/sqlite3_flutter_libs/ios"
>>>>>>> c33b08da
  uni_links:
    :path: ".symlinks/plugins/uni_links/ios"
  url_launcher_ios:
    :path: ".symlinks/plugins/url_launcher_ios/ios"
  video_player_avfoundation:
    :path: ".symlinks/plugins/video_player_avfoundation/ios"
  video_thumbnail:
    :path: ".symlinks/plugins/video_thumbnail/ios"
  volume_controller:
    :path: ".symlinks/plugins/volume_controller/ios"
  wakelock_plus:
    :path: ".symlinks/plugins/wakelock_plus/ios"

SPEC CHECKSUMS:
  background_fetch: 896944864b038d2837fc750d470e9841e1e6a363
  connectivity_plus: 53efb943fc2882c8512d84c45707bcabc4c36076
  device_info_plus: 7545d84d8d1b896cb16a4ff98c19f07ec4b298ea
  file_saver: 503e386464dbe118f630e17b4c2e1190fa0cf808
  Firebase: bd152f0f3d278c4060c5c71359db08ebcfd5a3e2
  firebase_core: ce64b0941c6d87c6ef5022ae9116a158236c8c94
  firebase_messaging: 42912365e62efc1ea3e00724e5eecba6068ddb88
  FirebaseCore: b68d3616526ec02e4d155166bbafb8eca64af557
  FirebaseCoreInternal: b444828ea7cfd594fca83046b95db98a2be4f290
  FirebaseInstallations: 033d199474164db20c8350736842a94fe717b960
  FirebaseMessaging: 6b7052cc3da7bc8e5f72bef871243e8f04a14eed
  fk_user_agent: 1f47ec39291e8372b1d692b50084b0d54103c545
  Flutter: f04841e97a9d0b0a8025694d0796dd46242b2854
  flutter_email_sender: 02d7443217d8c41483223627972bfdc09f74276b
  flutter_image_compress: 5a5e9aee05b6553048b8df1c3bc456d0afaac433
  flutter_inappwebview: 3d32228f1304635e7c028b0d4252937730bbc6cf
  flutter_isolate: 0edf5081826d071adf21759d1eb10ff5c24503b5
  flutter_local_notifications: 0c0b1ae97e741e1521e4c1629a459d04b9aec743
  flutter_native_splash: 52501b97d1c0a5f898d687f1646226c1f93c56ef
  flutter_secure_storage: 23fc622d89d073675f2eaa109381aefbcf5a49be
  flutter_sodium: c84426b4de738514b5b66cfdeb8a06634e72fe0b
  fluttertoast: 31b00dabfa7fb7bacd9e7dbee580d7a2ff4bf265
  FMDB: 2ce00b547f966261cd18927a3ddb07cb6f3db82a
  GoogleDataTransport: 57c22343ab29bc686febbf7cbb13bad167c2d8fe
  GoogleUtilities: 0759d1a57ebb953965c2dfe0ba4c82e95ccc2e34
  image_editor_common: d6f6644ae4a6de80481e89fe6d0a8c49e30b4b43
  in_app_purchase_storekit: 4fb7ee9e824b1f09107fbfbbce8c4b276366dc43
  integration_test: 13825b8a9334a850581300559b8839134b124670
  isar_flutter_libs: b69f437aeab9c521821c3f376198c4371fa21073
  libwebp: 1786c9f4ff8a279e4dac1e8f385004d5fc253009
  local_auth_ios: c6cf091ded637a88f24f86a8875d8b0f526e2605
  Mantle: c5aa8794a29a022dfbbfc9799af95f477a69b62d
  media_extension: 6d30dc1431ebaa63f43c397c37917b1a0a597a4c
  media_kit_libs_ios_video: a5fe24bc7875ccd6378a0978c13185e1344651c1
  media_kit_native_event_loop: e6b2ab20cf0746eb1c33be961fcf79667304fa2a
  media_kit_video: 5da63f157170e5bf303bf85453b7ef6971218a2e
  motionphoto: d4a432b8c8f22fb3ad966258597c0103c9c5ff16
  move_to_background: 39a5b79b26d577b0372cbe8a8c55e7aa9fcd3a2d
  nanopb: d4d75c12cd1316f4a64e3c6963f879ecd4b5e0d5
  onnxruntime: e9346181d75b8dea8733bdae512a22c298962e00
  onnxruntime-c: ebdcfd8650bcbd10121c125262f99dea681b92a3
  onnxruntime-objc: ae7acec7a3d03eaf072d340afed7a35635c1c2a6
  open_mail_app: 794172f6a22cd16319d3ddaf45e945b2f74952b0
  OrderedSet: aaeb196f7fef5a9edf55d89760da9176ad40b93c
  package_info_plus: fd030dabf36271f146f1f3beacd48f564b0f17f7
  path_provider_foundation: 29f094ae23ebbca9d3d0cec13889cd9060c0e943
  photo_manager: 4f6810b7dfc4feb03b461ac1a70dacf91fba7604
  PromisesObjC: c50d2056b5253dadbd6c2bea79b0674bd5a52fa4
  ReachabilitySwift: 985039c6f7b23a1da463388634119492ff86c825
  receive_sharing_intent: c0d87310754e74c0f9542947e7cbdf3a0335a3b1
  screen_brightness_ios: 715ca807df953bf676d339f11464e438143ee625
  SDWebImage: f9258c58221ed854cfa0e2b80ee4033710b1c6d3
  SDWebImageWebPCoder: 633b813fca24f1de5e076bcd7f720c038b23892b
  Sentry: e3203780941722a1fcfee99e351de14244c7f806
  sentry_flutter: 8f0ffd53088e6a4d50c095852c5cad9e4405025c
  SentryPrivate: 5e3683390f66611fc7c6215e27645873adb55d13
  share_plus: 056a1e8ac890df3e33cb503afffaf1e9b4fbae68
  shared_preferences_foundation: e2dae3258e06f44cc55f49d42024fd8dd03c590c
  sqflite: 31f7eba61e3074736dff8807a9b41581e4f7f15a
<<<<<<< HEAD
  TensorFlowLiteC: 20785a69299185a379ba9852b6625f00afd7984a
  TensorFlowLiteSwift: 3a4928286e9e35bdd3e17970f48e53c80d25e793
  tflite_flutter: 9433d086a3060431bbc9f3c7c20d017db0e72d08
=======
  sqlite3: f307b6291c4db7b5086c38d6237446b98a738581
  sqlite3_flutter_libs: aeb4d37509853dfa79d9b59386a2dac5dd079428
>>>>>>> c33b08da
  Toast: 91b396c56ee72a5790816f40d3a94dd357abc196
  uni_links: d97da20c7701486ba192624d99bffaaffcfc298a
  url_launcher_ios: 08a3dfac5fb39e8759aeb0abbd5d9480f30fc8b4
  video_player_avfoundation: 81e49bb3d9fb63dccf9fa0f6d877dc3ddbeac126
  video_thumbnail: c4e2a3c539e247d4de13cd545344fd2d26ffafd1
  volume_controller: 531ddf792994285c9b17f9d8a7e4dcdd29b3eae9
  wakelock_plus: 8b09852c8876491e4b6d179e17dfe2a0b5f60d47

PODFILE CHECKSUM: c1a8f198a245ed1f10e40b617efdb129b021b225

COCOAPODS: 1.14.3<|MERGE_RESOLUTION|>--- conflicted
+++ resolved
@@ -183,7 +183,21 @@
   - sqflite (0.0.3):
     - Flutter
     - FMDB (>= 2.7.5)
-<<<<<<< HEAD
+  - sqlite3 (3.45.1):
+    - sqlite3/common (= 3.45.1)
+  - sqlite3/common (3.45.1)
+  - sqlite3/fts5 (3.45.1):
+    - sqlite3/common
+  - sqlite3/perf-threadsafe (3.45.1):
+    - sqlite3/common
+  - sqlite3/rtree (3.45.1):
+    - sqlite3/common
+  - sqlite3_flutter_libs (0.0.1):
+    - Flutter
+    - sqlite3 (~> 3.45.0)
+    - sqlite3/fts5
+    - sqlite3/perf-threadsafe
+    - sqlite3/rtree
   - TensorFlowLiteC (2.12.0):
     - TensorFlowLiteC/Core (= 2.12.0)
   - TensorFlowLiteC/Core (2.12.0)
@@ -206,23 +220,6 @@
     - TensorFlowLiteSwift (= 2.12.0)
     - TensorFlowLiteSwift/CoreML (= 2.12.0)
     - TensorFlowLiteSwift/Metal (= 2.12.0)
-=======
-  - sqlite3 (3.45.0):
-    - sqlite3/common (= 3.45.0)
-  - sqlite3/common (3.45.0)
-  - sqlite3/fts5 (3.45.0):
-    - sqlite3/common
-  - sqlite3/perf-threadsafe (3.45.0):
-    - sqlite3/common
-  - sqlite3/rtree (3.45.0):
-    - sqlite3/common
-  - sqlite3_flutter_libs (0.0.1):
-    - Flutter
-    - sqlite3 (~> 3.45.0)
-    - sqlite3/fts5
-    - sqlite3/perf-threadsafe
-    - sqlite3/rtree
->>>>>>> c33b08da
   - Toast (4.0.0)
   - uni_links (0.0.1):
     - Flutter
@@ -278,11 +275,8 @@
   - share_plus (from `.symlinks/plugins/share_plus/ios`)
   - shared_preferences_foundation (from `.symlinks/plugins/shared_preferences_foundation/darwin`)
   - sqflite (from `.symlinks/plugins/sqflite/ios`)
-<<<<<<< HEAD
+  - sqlite3_flutter_libs (from `.symlinks/plugins/sqlite3_flutter_libs/ios`)
   - tflite_flutter (from `.symlinks/plugins/tflite_flutter/ios`)
-=======
-  - sqlite3_flutter_libs (from `.symlinks/plugins/sqlite3_flutter_libs/ios`)
->>>>>>> c33b08da
   - uni_links (from `.symlinks/plugins/uni_links/ios`)
   - url_launcher_ios (from `.symlinks/plugins/url_launcher_ios/ios`)
   - video_player_avfoundation (from `.symlinks/plugins/video_player_avfoundation/ios`)
@@ -312,12 +306,9 @@
     - SDWebImageWebPCoder
     - Sentry
     - SentryPrivate
-<<<<<<< HEAD
+    - sqlite3
     - TensorFlowLiteC
     - TensorFlowLiteSwift
-=======
-    - sqlite3
->>>>>>> c33b08da
     - Toast
 
 EXTERNAL SOURCES:
@@ -399,13 +390,10 @@
     :path: ".symlinks/plugins/shared_preferences_foundation/darwin"
   sqflite:
     :path: ".symlinks/plugins/sqflite/ios"
-<<<<<<< HEAD
+  sqlite3_flutter_libs:
+    :path: ".symlinks/plugins/sqlite3_flutter_libs/ios"
   tflite_flutter:
     :path: ".symlinks/plugins/tflite_flutter/ios"
-=======
-  sqlite3_flutter_libs:
-    :path: ".symlinks/plugins/sqlite3_flutter_libs/ios"
->>>>>>> c33b08da
   uni_links:
     :path: ".symlinks/plugins/uni_links/ios"
   url_launcher_ios:
@@ -479,14 +467,11 @@
   share_plus: 056a1e8ac890df3e33cb503afffaf1e9b4fbae68
   shared_preferences_foundation: e2dae3258e06f44cc55f49d42024fd8dd03c590c
   sqflite: 31f7eba61e3074736dff8807a9b41581e4f7f15a
-<<<<<<< HEAD
+  sqlite3: 73b7fc691fdc43277614250e04d183740cb15078
+  sqlite3_flutter_libs: aeb4d37509853dfa79d9b59386a2dac5dd079428
   TensorFlowLiteC: 20785a69299185a379ba9852b6625f00afd7984a
   TensorFlowLiteSwift: 3a4928286e9e35bdd3e17970f48e53c80d25e793
   tflite_flutter: 9433d086a3060431bbc9f3c7c20d017db0e72d08
-=======
-  sqlite3: f307b6291c4db7b5086c38d6237446b98a738581
-  sqlite3_flutter_libs: aeb4d37509853dfa79d9b59386a2dac5dd079428
->>>>>>> c33b08da
   Toast: 91b396c56ee72a5790816f40d3a94dd357abc196
   uni_links: d97da20c7701486ba192624d99bffaaffcfc298a
   url_launcher_ios: 08a3dfac5fb39e8759aeb0abbd5d9480f30fc8b4
