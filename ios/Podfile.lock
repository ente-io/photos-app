PODS:
  - background_fetch (1.1.0):
    - Flutter
  - better_player (0.0.1):
    - Cache (~> 6.0.0)
    - Flutter
    - GCDWebServer
    - HLSCachingReverseProxyServer
    - PINCache
  - Cache (6.0.0)
  - connectivity (0.0.1):
    - Flutter
    - Reachability
  - device_info (0.0.1):
    - Flutter
<<<<<<< HEAD
=======
  - Firebase/CoreOnly (8.15.0):
    - FirebaseCore (= 8.15.0)
  - Firebase/Messaging (8.15.0):
    - Firebase/CoreOnly
    - FirebaseMessaging (~> 8.15.0)
  - firebase_core (1.17.0):
    - Firebase/CoreOnly (= 8.15.0)
    - Flutter
  - firebase_messaging (11.4.0):
    - Firebase/Messaging (= 8.15.0)
    - firebase_core
    - Flutter
  - FirebaseCore (8.15.0):
    - FirebaseCoreDiagnostics (~> 8.0)
    - GoogleUtilities/Environment (~> 7.7)
    - GoogleUtilities/Logger (~> 7.7)
  - FirebaseCoreDiagnostics (8.15.0):
    - GoogleDataTransport (~> 9.1)
    - GoogleUtilities/Environment (~> 7.7)
    - GoogleUtilities/Logger (~> 7.7)
    - nanopb (~> 2.30908.0)
  - FirebaseInstallations (8.15.0):
    - FirebaseCore (~> 8.0)
    - GoogleUtilities/Environment (~> 7.7)
    - GoogleUtilities/UserDefaults (~> 7.7)
    - PromisesObjC (< 3.0, >= 1.2)
  - FirebaseMessaging (8.15.0):
    - FirebaseCore (~> 8.0)
    - FirebaseInstallations (~> 8.0)
    - GoogleDataTransport (~> 9.1)
    - GoogleUtilities/AppDelegateSwizzler (~> 7.7)
    - GoogleUtilities/Environment (~> 7.7)
    - GoogleUtilities/Reachability (~> 7.7)
    - GoogleUtilities/UserDefaults (~> 7.7)
    - nanopb (~> 2.30908.0)
>>>>>>> 4c74ca8f
  - fk_user_agent (2.0.0):
    - Flutter
  - Flutter (1.0.0)
  - flutter_email_sender (0.0.1):
    - Flutter
  - flutter_image_compress (0.0.1):
    - Flutter
    - Mantle
    - SDWebImage
    - SDWebImageWebPCoder
  - flutter_inappwebview (0.0.1):
    - Flutter
    - flutter_inappwebview/Core (= 0.0.1)
    - OrderedSet (~> 5.0)
  - flutter_inappwebview/Core (0.0.1):
    - Flutter
    - OrderedSet (~> 5.0)
  - flutter_keyboard_visibility (0.0.1):
    - Flutter
  - flutter_local_notifications (0.0.1):
    - Flutter
  - flutter_secure_storage (3.3.1):
    - Flutter
  - flutter_sodium (0.0.1):
    - Flutter
  - fluttercontactpicker (4.6.0):
    - Flutter
  - fluttertoast (0.0.2):
    - Flutter
    - Toast
  - FMDB (2.7.5):
    - FMDB/standard (= 2.7.5)
  - FMDB/standard (2.7.5)
<<<<<<< HEAD
  - image_editor (0.0.1):
    - Flutter
  - KTVCocoaHTTPServer (1.0.0):
    - CocoaAsyncSocket
  - KTVHTTPCache (2.0.1):
    - KTVCocoaHTTPServer
=======
  - GCDWebServer (3.5.4):
    - GCDWebServer/Core (= 3.5.4)
  - GCDWebServer/Core (3.5.4)
  - GoogleDataTransport (9.1.4):
    - GoogleUtilities/Environment (~> 7.7)
    - nanopb (< 2.30910.0, >= 2.30908.0)
    - PromisesObjC (< 3.0, >= 1.2)
  - GoogleUtilities/AppDelegateSwizzler (7.7.0):
    - GoogleUtilities/Environment
    - GoogleUtilities/Logger
    - GoogleUtilities/Network
  - GoogleUtilities/Environment (7.7.0):
    - PromisesObjC (< 3.0, >= 1.2)
  - GoogleUtilities/Logger (7.7.0):
    - GoogleUtilities/Environment
  - GoogleUtilities/Network (7.7.0):
    - GoogleUtilities/Logger
    - "GoogleUtilities/NSData+zlib"
    - GoogleUtilities/Reachability
  - "GoogleUtilities/NSData+zlib (7.7.0)"
  - GoogleUtilities/Reachability (7.7.0):
    - GoogleUtilities/Logger
  - GoogleUtilities/UserDefaults (7.7.0):
    - GoogleUtilities/Logger
  - HLSCachingReverseProxyServer (0.1.0):
    - GCDWebServer (~> 3.5)
    - PINCache (>= 3.0.1-beta.3)
  - image_editor (0.0.1):
    - Flutter
  - in_app_purchase (0.0.1):
    - Flutter
>>>>>>> 4c74ca8f
  - libwebp (1.2.1):
    - libwebp/demux (= 1.2.1)
    - libwebp/mux (= 1.2.1)
    - libwebp/webp (= 1.2.1)
  - libwebp/demux (1.2.1):
    - libwebp/webp
  - libwebp/mux (1.2.1):
    - libwebp/demux
  - libwebp/webp (1.2.1)
  - local_auth (0.0.1):
    - Flutter
  - Mantle (2.2.0):
    - Mantle/extobjc (= 2.2.0)
  - Mantle/extobjc (2.2.0)
  - motionphoto (0.0.1):
    - Flutter
  - move_to_background (0.0.1):
    - Flutter
  - open_file (0.0.1):
    - Flutter
  - OrderedSet (5.0.0)
  - package_info_plus (0.4.5):
    - Flutter
  - path_provider_ios (0.0.1):
    - Flutter
  - "permission_handler (5.1.0+2)":
    - Flutter
  - photo_manager (2.0.0):
    - Flutter
    - FlutterMacOS
<<<<<<< HEAD
=======
  - PINCache (3.0.3):
    - PINCache/Arc-exception-safe (= 3.0.3)
    - PINCache/Core (= 3.0.3)
  - PINCache/Arc-exception-safe (3.0.3):
    - PINCache/Core
  - PINCache/Core (3.0.3):
    - PINOperation (~> 1.2.1)
  - PINOperation (1.2.1)
  - PromisesObjC (2.1.0)
>>>>>>> 4c74ca8f
  - Reachability (3.2)
  - receive_sharing_intent (0.0.1):
    - Flutter
  - SDWebImage (5.12.5):
    - SDWebImage/Core (= 5.12.5)
  - SDWebImage/Core (5.12.5)
  - SDWebImageWebPCoder (0.8.4):
    - libwebp (~> 1.0)
    - SDWebImage/Core (~> 5.10)
  - sensors (0.0.1):
    - Flutter
  - Sentry (7.11.0):
    - Sentry/Core (= 7.11.0)
  - Sentry/Core (7.11.0)
  - sentry_flutter (0.0.1):
    - Flutter
    - FlutterMacOS
    - Sentry (~> 7.11.0)
  - share (0.0.1):
    - Flutter
  - share_plus (0.0.1):
    - Flutter
  - shared_preferences_ios (0.0.1):
    - Flutter
  - sqflite (0.0.2):
    - Flutter
    - FMDB (>= 2.7.5)
  - Toast (4.0.0)
  - uni_links (0.0.1):
    - Flutter
  - url_launcher_ios (0.0.1):
    - Flutter
  - video_player (0.0.1):
    - Flutter
  - video_thumbnail (0.0.1):
    - Flutter
    - libwebp
  - wakelock (0.0.1):
    - Flutter

DEPENDENCIES:
  - background_fetch (from `.symlinks/plugins/background_fetch/ios`)
  - better_player (from `.symlinks/plugins/better_player/ios`)
  - connectivity (from `.symlinks/plugins/connectivity/ios`)
  - device_info (from `.symlinks/plugins/device_info/ios`)
  - fk_user_agent (from `.symlinks/plugins/fk_user_agent/ios`)
  - Flutter (from `Flutter`)
  - flutter_email_sender (from `.symlinks/plugins/flutter_email_sender/ios`)
  - flutter_image_compress (from `.symlinks/plugins/flutter_image_compress/ios`)
  - flutter_inappwebview (from `.symlinks/plugins/flutter_inappwebview/ios`)
  - flutter_keyboard_visibility (from `.symlinks/plugins/flutter_keyboard_visibility/ios`)
  - flutter_local_notifications (from `.symlinks/plugins/flutter_local_notifications/ios`)
  - flutter_secure_storage (from `.symlinks/plugins/flutter_secure_storage/ios`)
  - flutter_sodium (from `.symlinks/plugins/flutter_sodium/ios`)
  - fluttercontactpicker (from `.symlinks/plugins/fluttercontactpicker/ios`)
  - fluttertoast (from `.symlinks/plugins/fluttertoast/ios`)
  - image_editor (from `.symlinks/plugins/image_editor/ios`)
  - local_auth (from `.symlinks/plugins/local_auth/ios`)
  - motionphoto (from `.symlinks/plugins/motionphoto/ios`)
  - move_to_background (from `.symlinks/plugins/move_to_background/ios`)
  - open_file (from `.symlinks/plugins/open_file/ios`)
  - package_info_plus (from `.symlinks/plugins/package_info_plus/ios`)
  - path_provider_ios (from `.symlinks/plugins/path_provider_ios/ios`)
  - permission_handler (from `.symlinks/plugins/permission_handler/ios`)
  - photo_manager (from `.symlinks/plugins/photo_manager/ios`)
  - receive_sharing_intent (from `.symlinks/plugins/receive_sharing_intent/ios`)
  - sensors (from `.symlinks/plugins/sensors/ios`)
  - sentry_flutter (from `.symlinks/plugins/sentry_flutter/ios`)
  - share (from `.symlinks/plugins/share/ios`)
  - share_plus (from `.symlinks/plugins/share_plus/ios`)
  - shared_preferences_ios (from `.symlinks/plugins/shared_preferences_ios/ios`)
  - sqflite (from `.symlinks/plugins/sqflite/ios`)
  - uni_links (from `.symlinks/plugins/uni_links/ios`)
  - url_launcher_ios (from `.symlinks/plugins/url_launcher_ios/ios`)
  - video_player (from `.symlinks/plugins/video_player/ios`)
  - video_thumbnail (from `.symlinks/plugins/video_thumbnail/ios`)
  - wakelock (from `.symlinks/plugins/wakelock/ios`)

SPEC REPOS:
  trunk:
<<<<<<< HEAD
    - CocoaAsyncSocket
    - FMDB
    - KTVCocoaHTTPServer
    - KTVHTTPCache
=======
    - Cache
    - Firebase
    - FirebaseCore
    - FirebaseCoreDiagnostics
    - FirebaseInstallations
    - FirebaseMessaging
    - FMDB
    - GCDWebServer
    - GoogleDataTransport
    - GoogleUtilities
    - HLSCachingReverseProxyServer
>>>>>>> 4c74ca8f
    - libwebp
    - Mantle
    - OrderedSet
<<<<<<< HEAD
=======
    - PINCache
    - PINOperation
    - PromisesObjC
>>>>>>> 4c74ca8f
    - Reachability
    - SDWebImage
    - SDWebImageWebPCoder
    - Sentry
    - Toast

EXTERNAL SOURCES:
  background_fetch:
    :path: ".symlinks/plugins/background_fetch/ios"
  better_player:
    :path: ".symlinks/plugins/better_player/ios"
  connectivity:
    :path: ".symlinks/plugins/connectivity/ios"
  device_info:
    :path: ".symlinks/plugins/device_info/ios"
  fk_user_agent:
    :path: ".symlinks/plugins/fk_user_agent/ios"
  Flutter:
    :path: Flutter
  flutter_email_sender:
    :path: ".symlinks/plugins/flutter_email_sender/ios"
  flutter_image_compress:
    :path: ".symlinks/plugins/flutter_image_compress/ios"
  flutter_inappwebview:
    :path: ".symlinks/plugins/flutter_inappwebview/ios"
  flutter_keyboard_visibility:
    :path: ".symlinks/plugins/flutter_keyboard_visibility/ios"
  flutter_local_notifications:
    :path: ".symlinks/plugins/flutter_local_notifications/ios"
  flutter_secure_storage:
    :path: ".symlinks/plugins/flutter_secure_storage/ios"
  flutter_sodium:
    :path: ".symlinks/plugins/flutter_sodium/ios"
  fluttercontactpicker:
    :path: ".symlinks/plugins/fluttercontactpicker/ios"
  fluttertoast:
    :path: ".symlinks/plugins/fluttertoast/ios"
  image_editor:
    :path: ".symlinks/plugins/image_editor/ios"
  local_auth:
    :path: ".symlinks/plugins/local_auth/ios"
  motionphoto:
    :path: ".symlinks/plugins/motionphoto/ios"
  move_to_background:
    :path: ".symlinks/plugins/move_to_background/ios"
  open_file:
    :path: ".symlinks/plugins/open_file/ios"
  package_info_plus:
    :path: ".symlinks/plugins/package_info_plus/ios"
  path_provider_ios:
    :path: ".symlinks/plugins/path_provider_ios/ios"
  permission_handler:
    :path: ".symlinks/plugins/permission_handler/ios"
  photo_manager:
    :path: ".symlinks/plugins/photo_manager/ios"
  receive_sharing_intent:
    :path: ".symlinks/plugins/receive_sharing_intent/ios"
  sensors:
    :path: ".symlinks/plugins/sensors/ios"
  sentry_flutter:
    :path: ".symlinks/plugins/sentry_flutter/ios"
  share:
    :path: ".symlinks/plugins/share/ios"
  share_plus:
    :path: ".symlinks/plugins/share_plus/ios"
  shared_preferences_ios:
    :path: ".symlinks/plugins/shared_preferences_ios/ios"
  sqflite:
    :path: ".symlinks/plugins/sqflite/ios"
  uni_links:
    :path: ".symlinks/plugins/uni_links/ios"
  url_launcher_ios:
    :path: ".symlinks/plugins/url_launcher_ios/ios"
  video_player:
    :path: ".symlinks/plugins/video_player/ios"
  video_thumbnail:
    :path: ".symlinks/plugins/video_thumbnail/ios"
  wakelock:
    :path: ".symlinks/plugins/wakelock/ios"

SPEC CHECKSUMS:
  background_fetch: 3795af8a49054dc526477cc2f60d2ed41de60587
  better_player: 2406bfe8175203c7a46fa15f9d778d73b12e1646
  Cache: 4ca7e00363fca5455f26534e5607634c820ffc2d
  connectivity: c4130b2985d4ef6fd26f9702e886bd5260681467
  device_info: d7d233b645a32c40dfdc212de5cf646ca482f175
<<<<<<< HEAD
=======
  Firebase: 5f8193dff4b5b7c5d5ef72ae54bb76c08e2b841d
  firebase_core: aa1b92020533f5c23955e388c347c58fd64f8627
  firebase_messaging: 8957bf304b47daf8bf12d0b111fdecc5b33e77a3
  FirebaseCore: 5743c5785c074a794d35f2fff7ecc254a91e08b1
  FirebaseCoreDiagnostics: 92e07a649aeb66352b319d43bdd2ee3942af84cb
  FirebaseInstallations: 40bd9054049b2eae9a2c38ef1c3dd213df3605cd
  FirebaseMessaging: 5e5118a2383b3531e730d974680954c679ca0a13
>>>>>>> 4c74ca8f
  fk_user_agent: 1f47ec39291e8372b1d692b50084b0d54103c545
  Flutter: 50d75fe2f02b26cc09d224853bb45737f8b3214a
  flutter_email_sender: 02d7443217d8c41483223627972bfdc09f74276b
  flutter_image_compress: fd2b476345226e1a10ea352fa306af95704642c1
  flutter_inappwebview: bfd58618f49dc62f2676de690fc6dcda1d6c3721
  flutter_keyboard_visibility: 0339d06371254c3eb25eeb90ba8d17dca8f9c069
  flutter_local_notifications: 0c0b1ae97e741e1521e4c1629a459d04b9aec743
  flutter_secure_storage: 7953c38a04c3fdbb00571bcd87d8e3b5ceb9daec
  flutter_sodium: c84426b4de738514b5b66cfdeb8a06634e72fe0b
  fluttercontactpicker: d582836dea6b5d489f3d259f35d7817ae82ee5e6
  fluttertoast: 16fbe6039d06a763f3533670197d01fc73459037
  FMDB: 2ce00b547f966261cd18927a3ddb07cb6f3db82a
<<<<<<< HEAD
  image_editor: c1d038630eedea60d2dee9c14f36aa66c7f9cfab
  KTVCocoaHTTPServer: df8d7b861e603ff8037e9b2138aca2563a6b768d
  KTVHTTPCache: 588c3eb16f6bd1e6fde1e230dabfb7bd4e490a4d
=======
  GCDWebServer: 2c156a56c8226e2d5c0c3f208a3621ccffbe3ce4
  GoogleDataTransport: 5fffe35792f8b96ec8d6775f5eccd83c998d5a3b
  GoogleUtilities: e0913149f6b0625b553d70dae12b49fc62914fd1
  HLSCachingReverseProxyServer: 59935e1e0244ad7f3375d75b5ef46e8eb26ab181
  image_editor: c1d038630eedea60d2dee9c14f36aa66c7f9cfab
  in_app_purchase: 3e2155afa9d03d4fa32d9e62d567885080ce97d6
>>>>>>> 4c74ca8f
  libwebp: 98a37e597e40bfdb4c911fc98f2c53d0b12d05fc
  local_auth: 1740f55d7af0a2e2a8684ce225fe79d8931e808c
  Mantle: c5aa8794a29a022dfbbfc9799af95f477a69b62d
  motionphoto: d4a432b8c8f22fb3ad966258597c0103c9c5ff16
  move_to_background: 39a5b79b26d577b0372cbe8a8c55e7aa9fcd3a2d
  open_file: 02eb5cb6b21264bd3a696876f5afbfb7ca4f4b7d
  OrderedSet: aaeb196f7fef5a9edf55d89760da9176ad40b93c
  package_info_plus: 6c92f08e1f853dc01228d6f553146438dafcd14e
  path_provider_ios: 14f3d2fd28c4fdb42f44e0f751d12861c43cee02
  permission_handler: ccb20a9fad0ee9b1314a52b70b76b473c5f8dab0
<<<<<<< HEAD
  photo_manager: 84fa94fbeb82e607333ea9a13c43b58e0903a463
=======
  photo_manager: 4f6810b7dfc4feb03b461ac1a70dacf91fba7604
  PINCache: 7a8fc1a691173d21dbddbf86cd515de6efa55086
  PINOperation: 00c935935f1e8cf0d1e2d6b542e75b88fc3e5e20
  PromisesObjC: 99b6f43f9e1044bd87a95a60beff28c2c44ddb72
>>>>>>> 4c74ca8f
  Reachability: 33e18b67625424e47b6cde6d202dce689ad7af96
  receive_sharing_intent: c0d87310754e74c0f9542947e7cbdf3a0335a3b1
  SDWebImage: 0905f1b7760fc8ac4198cae0036600d67478751e
  SDWebImageWebPCoder: f93010f3f6c031e2f8fb3081ca4ee6966c539815
  sensors: 84eb7a30e47a649e4172b71d6e81be614c280336
  Sentry: 0c5cd63d714187b4a39c331c1f0eb04ba7868341
  sentry_flutter: efb3df2c203cd03aad255892a8d628a458656d14
  share: 0b2c3e82132f5888bccca3351c504d0003b3b410
  share_plus: 056a1e8ac890df3e33cb503afffaf1e9b4fbae68
  shared_preferences_ios: 548a61f8053b9b8a49ac19c1ffbc8b92c50d68ad
  sqflite: 6d358c025f5b867b29ed92fc697fd34924e11904
  Toast: 91b396c56ee72a5790816f40d3a94dd357abc196
  uni_links: d97da20c7701486ba192624d99bffaaffcfc298a
  url_launcher_ios: 839c58cdb4279282219f5e248c3321761ff3c4de
  video_player: ecd305f42e9044793efd34846e1ce64c31ea6fcb
  video_thumbnail: c4e2a3c539e247d4de13cd545344fd2d26ffafd1
  wakelock: d0fc7c864128eac40eba1617cb5264d9c940b46f

PODFILE CHECKSUM: 44d44a69efc5f474c5f17ed621cb4a9375ab0d86

COCOAPODS: 1.11.2<|MERGE_RESOLUTION|>--- conflicted
+++ resolved
@@ -13,44 +13,6 @@
     - Reachability
   - device_info (0.0.1):
     - Flutter
-<<<<<<< HEAD
-=======
-  - Firebase/CoreOnly (8.15.0):
-    - FirebaseCore (= 8.15.0)
-  - Firebase/Messaging (8.15.0):
-    - Firebase/CoreOnly
-    - FirebaseMessaging (~> 8.15.0)
-  - firebase_core (1.17.0):
-    - Firebase/CoreOnly (= 8.15.0)
-    - Flutter
-  - firebase_messaging (11.4.0):
-    - Firebase/Messaging (= 8.15.0)
-    - firebase_core
-    - Flutter
-  - FirebaseCore (8.15.0):
-    - FirebaseCoreDiagnostics (~> 8.0)
-    - GoogleUtilities/Environment (~> 7.7)
-    - GoogleUtilities/Logger (~> 7.7)
-  - FirebaseCoreDiagnostics (8.15.0):
-    - GoogleDataTransport (~> 9.1)
-    - GoogleUtilities/Environment (~> 7.7)
-    - GoogleUtilities/Logger (~> 7.7)
-    - nanopb (~> 2.30908.0)
-  - FirebaseInstallations (8.15.0):
-    - FirebaseCore (~> 8.0)
-    - GoogleUtilities/Environment (~> 7.7)
-    - GoogleUtilities/UserDefaults (~> 7.7)
-    - PromisesObjC (< 3.0, >= 1.2)
-  - FirebaseMessaging (8.15.0):
-    - FirebaseCore (~> 8.0)
-    - FirebaseInstallations (~> 8.0)
-    - GoogleDataTransport (~> 9.1)
-    - GoogleUtilities/AppDelegateSwizzler (~> 7.7)
-    - GoogleUtilities/Environment (~> 7.7)
-    - GoogleUtilities/Reachability (~> 7.7)
-    - GoogleUtilities/UserDefaults (~> 7.7)
-    - nanopb (~> 2.30908.0)
->>>>>>> 4c74ca8f
   - fk_user_agent (2.0.0):
     - Flutter
   - Flutter (1.0.0)
@@ -84,46 +46,14 @@
   - FMDB (2.7.5):
     - FMDB/standard (= 2.7.5)
   - FMDB/standard (2.7.5)
-<<<<<<< HEAD
-  - image_editor (0.0.1):
-    - Flutter
-  - KTVCocoaHTTPServer (1.0.0):
-    - CocoaAsyncSocket
-  - KTVHTTPCache (2.0.1):
-    - KTVCocoaHTTPServer
-=======
   - GCDWebServer (3.5.4):
     - GCDWebServer/Core (= 3.5.4)
   - GCDWebServer/Core (3.5.4)
-  - GoogleDataTransport (9.1.4):
-    - GoogleUtilities/Environment (~> 7.7)
-    - nanopb (< 2.30910.0, >= 2.30908.0)
-    - PromisesObjC (< 3.0, >= 1.2)
-  - GoogleUtilities/AppDelegateSwizzler (7.7.0):
-    - GoogleUtilities/Environment
-    - GoogleUtilities/Logger
-    - GoogleUtilities/Network
-  - GoogleUtilities/Environment (7.7.0):
-    - PromisesObjC (< 3.0, >= 1.2)
-  - GoogleUtilities/Logger (7.7.0):
-    - GoogleUtilities/Environment
-  - GoogleUtilities/Network (7.7.0):
-    - GoogleUtilities/Logger
-    - "GoogleUtilities/NSData+zlib"
-    - GoogleUtilities/Reachability
-  - "GoogleUtilities/NSData+zlib (7.7.0)"
-  - GoogleUtilities/Reachability (7.7.0):
-    - GoogleUtilities/Logger
-  - GoogleUtilities/UserDefaults (7.7.0):
-    - GoogleUtilities/Logger
   - HLSCachingReverseProxyServer (0.1.0):
     - GCDWebServer (~> 3.5)
     - PINCache (>= 3.0.1-beta.3)
   - image_editor (0.0.1):
     - Flutter
-  - in_app_purchase (0.0.1):
-    - Flutter
->>>>>>> 4c74ca8f
   - libwebp (1.2.1):
     - libwebp/demux (= 1.2.1)
     - libwebp/mux (= 1.2.1)
@@ -154,8 +84,6 @@
   - photo_manager (2.0.0):
     - Flutter
     - FlutterMacOS
-<<<<<<< HEAD
-=======
   - PINCache (3.0.3):
     - PINCache/Arc-exception-safe (= 3.0.3)
     - PINCache/Core (= 3.0.3)
@@ -164,8 +92,6 @@
   - PINCache/Core (3.0.3):
     - PINOperation (~> 1.2.1)
   - PINOperation (1.2.1)
-  - PromisesObjC (2.1.0)
->>>>>>> 4c74ca8f
   - Reachability (3.2)
   - receive_sharing_intent (0.0.1):
     - Flutter
@@ -246,33 +172,15 @@
 
 SPEC REPOS:
   trunk:
-<<<<<<< HEAD
-    - CocoaAsyncSocket
-    - FMDB
-    - KTVCocoaHTTPServer
-    - KTVHTTPCache
-=======
     - Cache
-    - Firebase
-    - FirebaseCore
-    - FirebaseCoreDiagnostics
-    - FirebaseInstallations
-    - FirebaseMessaging
     - FMDB
     - GCDWebServer
-    - GoogleDataTransport
-    - GoogleUtilities
     - HLSCachingReverseProxyServer
->>>>>>> 4c74ca8f
     - libwebp
     - Mantle
     - OrderedSet
-<<<<<<< HEAD
-=======
     - PINCache
     - PINOperation
-    - PromisesObjC
->>>>>>> 4c74ca8f
     - Reachability
     - SDWebImage
     - SDWebImageWebPCoder
@@ -359,16 +267,6 @@
   Cache: 4ca7e00363fca5455f26534e5607634c820ffc2d
   connectivity: c4130b2985d4ef6fd26f9702e886bd5260681467
   device_info: d7d233b645a32c40dfdc212de5cf646ca482f175
-<<<<<<< HEAD
-=======
-  Firebase: 5f8193dff4b5b7c5d5ef72ae54bb76c08e2b841d
-  firebase_core: aa1b92020533f5c23955e388c347c58fd64f8627
-  firebase_messaging: 8957bf304b47daf8bf12d0b111fdecc5b33e77a3
-  FirebaseCore: 5743c5785c074a794d35f2fff7ecc254a91e08b1
-  FirebaseCoreDiagnostics: 92e07a649aeb66352b319d43bdd2ee3942af84cb
-  FirebaseInstallations: 40bd9054049b2eae9a2c38ef1c3dd213df3605cd
-  FirebaseMessaging: 5e5118a2383b3531e730d974680954c679ca0a13
->>>>>>> 4c74ca8f
   fk_user_agent: 1f47ec39291e8372b1d692b50084b0d54103c545
   Flutter: 50d75fe2f02b26cc09d224853bb45737f8b3214a
   flutter_email_sender: 02d7443217d8c41483223627972bfdc09f74276b
@@ -381,18 +279,9 @@
   fluttercontactpicker: d582836dea6b5d489f3d259f35d7817ae82ee5e6
   fluttertoast: 16fbe6039d06a763f3533670197d01fc73459037
   FMDB: 2ce00b547f966261cd18927a3ddb07cb6f3db82a
-<<<<<<< HEAD
-  image_editor: c1d038630eedea60d2dee9c14f36aa66c7f9cfab
-  KTVCocoaHTTPServer: df8d7b861e603ff8037e9b2138aca2563a6b768d
-  KTVHTTPCache: 588c3eb16f6bd1e6fde1e230dabfb7bd4e490a4d
-=======
   GCDWebServer: 2c156a56c8226e2d5c0c3f208a3621ccffbe3ce4
-  GoogleDataTransport: 5fffe35792f8b96ec8d6775f5eccd83c998d5a3b
-  GoogleUtilities: e0913149f6b0625b553d70dae12b49fc62914fd1
   HLSCachingReverseProxyServer: 59935e1e0244ad7f3375d75b5ef46e8eb26ab181
   image_editor: c1d038630eedea60d2dee9c14f36aa66c7f9cfab
-  in_app_purchase: 3e2155afa9d03d4fa32d9e62d567885080ce97d6
->>>>>>> 4c74ca8f
   libwebp: 98a37e597e40bfdb4c911fc98f2c53d0b12d05fc
   local_auth: 1740f55d7af0a2e2a8684ce225fe79d8931e808c
   Mantle: c5aa8794a29a022dfbbfc9799af95f477a69b62d
@@ -403,14 +292,9 @@
   package_info_plus: 6c92f08e1f853dc01228d6f553146438dafcd14e
   path_provider_ios: 14f3d2fd28c4fdb42f44e0f751d12861c43cee02
   permission_handler: ccb20a9fad0ee9b1314a52b70b76b473c5f8dab0
-<<<<<<< HEAD
-  photo_manager: 84fa94fbeb82e607333ea9a13c43b58e0903a463
-=======
   photo_manager: 4f6810b7dfc4feb03b461ac1a70dacf91fba7604
   PINCache: 7a8fc1a691173d21dbddbf86cd515de6efa55086
   PINOperation: 00c935935f1e8cf0d1e2d6b542e75b88fc3e5e20
-  PromisesObjC: 99b6f43f9e1044bd87a95a60beff28c2c44ddb72
->>>>>>> 4c74ca8f
   Reachability: 33e18b67625424e47b6cde6d202dce689ad7af96
   receive_sharing_intent: c0d87310754e74c0f9542947e7cbdf3a0335a3b1
   SDWebImage: 0905f1b7760fc8ac4198cae0036600d67478751e
@@ -431,4 +315,4 @@
 
 PODFILE CHECKSUM: 44d44a69efc5f474c5f17ed621cb4a9375ab0d86
 
-COCOAPODS: 1.11.2+COCOAPODS: 1.11.3