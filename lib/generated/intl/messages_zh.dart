// DO NOT EDIT. This is code generated via package:intl/generate_localized.dart
// This is a library that provides messages for a zh locale. All the
// messages from the main program should be duplicated here with the same
// function name.

// Ignore issues from commonly used lints in this file.
// ignore_for_file:unnecessary_brace_in_string_interps, unnecessary_new
// ignore_for_file:prefer_single_quotes,comment_references, directives_ordering
// ignore_for_file:annotate_overrides,prefer_generic_function_type_aliases
// ignore_for_file:unused_import, file_names, avoid_escaping_inner_quotes
// ignore_for_file:unnecessary_string_interpolations, unnecessary_string_escapes

import 'package:intl/intl.dart';
import 'package:intl/message_lookup_by_library.dart';

final messages = new MessageLookup();

typedef String MessageIfAbsent(String messageStr, List<dynamic> args);

class MessageLookup extends MessageLookupByLibrary {
  String get localeName => 'zh';

  static String m0(count) =>
      "${Intl.plural(count, one: '添加一个项目', other: '添加一些项目')}";

  static String m1(storageAmount, endDate) =>
      "您的 ${storageAmount} 插件有效期至 ${endDate}";

  static String m2(emailOrName) => "由 ${emailOrName} 添加";

  static String m3(albumName) => "成功添加到  ${albumName}";

  static String m4(count) =>
      "${Intl.plural(count, zero: '无参与者', one: '1个参与者', other: '${count} 个参与者')}";

  static String m5(versionValue) => "版本: ${versionValue}";

  static String m6(paymentProvider) => "请先取消您现有的订阅 ${paymentProvider}";

  static String m7(user) => "${user} 将无法添加更多照片到此相册\n\n他们仍然能够删除他们添加的现有照片";

  static String m8(isFamilyMember, storageAmountInGb) =>
      "${Intl.select(isFamilyMember, {
            'true': '到目前为止，您的家庭已经领取了 ${storageAmountInGb} GB',
            'false': '到目前为止，您已经领取了 ${storageAmountInGb} GB',
            'other': '到目前为止，您已经领取了${storageAmountInGb} GB',
          })}";

  static String m9(albumName) => "为 ${albumName} 创建了协作链接";

  static String m10(familyAdminEmail) =>
      "请联系 <green>${familyAdminEmail}</green> 来管理您的订阅";

  static String m11(provider) =>
      "请通过support@ente.io 用英语联系我们来管理您的 ${provider} 订阅。";

  static String m12(count) =>
      "${Intl.plural(count, one: '删除 ${count} 个项目', other: '删除 ${count} 个项目')}";

  static String m13(currentlyDeleting, totalCount) =>
      "正在删除 ${currentlyDeleting} /共 ${totalCount}";

  static String m14(albumName) => "这将删除用于访问\"${albumName}\"的公共链接。";

  static String m15(supportEmail) => "请从您注册的电子邮件地址拖放一封邮件到 ${supportEmail}";

  static String m16(count, storageSaved) =>
      "您已经清理了 ${Intl.plural(count, other: '${count} 个重复文件')}, 释放了 (${storageSaved}!)";

  static String m17(count, formattedSize) =>
      "${count} 个文件，每个文件 ${formattedSize}";

  static String m18(newEmail) => "电子邮件已更改为 ${newEmail}";

  static String m19(email) => "${email} 没有 ente 账户。\n\n向他们发送分享照片的邀请。";

  static String m20(count, formattedNumber) =>
      "此设备上的 ${Intl.plural(count, one: '1 个文件', other: '${formattedNumber} 个文件')} 已安全备份";

  static String m21(count, formattedNumber) =>
      "此相册中的 ${Intl.plural(count, one: '1 个文件', other: '${formattedNumber} 个文件')} 已安全备份";

  static String m22(storageAmountInGB) =>
      "每当有人注册付费计划时${storageAmountInGB} GB 并应用了您的代码";

  static String m23(freeAmount, storageUnit) =>
      "${freeAmount} ${storageUnit} 空闲";

  static String m24(endDate) => "免费试用有效期至 ${endDate}";

  static String m25(count) =>
      "只要您有有效的订阅，您仍然可以在 ente 上访问 ${Intl.plural(count, one: 'it', other: 'them')}";

  static String m26(sizeInMBorGB) => "释放 ${sizeInMBorGB}";

  static String m27(count, formattedSize) =>
      "${Intl.plural(count, one: '它可以从设备中删除以释放 ${formattedSize}', other: '它们可以从设备中删除以释放 ${formattedSize}')}";

  static String m28(currentlyProcessing, totalCount) =>
      "正在处理 ${currentlyProcessing} / ${totalCount}";

  static String m29(count) =>
      "${Intl.plural(count, one: '${count} 个项目', other: '${count} 个项目')}";

  static String m30(expiryTime) => "链接将在 ${expiryTime} 过期";

  static String m31(count, formattedCount) =>
      "${Intl.plural(count, zero: '没有回忆', one: '${formattedCount} 个回忆', other: '${formattedCount} 个回忆')}";

  static String m32(count) =>
      "${Intl.plural(count, one: '移动一个项目', other: '移动一些项目')}";

  static String m33(albumName) => "成功移动到 ${albumName}";

  static String m34(passwordStrengthValue) => "密码强度： ${passwordStrengthValue}";

  static String m35(providerName) => "如果您被收取费用，请用英语与 ${providerName} 的客服聊天";

  static String m36(reason) => "很抱歉，您的支付因 ${reason} 而失败";

  static String m37(endDate) => "免费试用有效期至 ${endDate}。\n之后您可以选择付费计划。";

  static String m38(toEmail) => "请给我们发送电子邮件至 ${toEmail}";

  static String m39(toEmail) => "请将日志发送至 \n${toEmail}";

  static String m40(storeName) => "在 ${storeName} 上给我们评分";

  static String m41(storageInGB) => "3. 你都可以免费获得 ${storageInGB} GB*";

  static String m42(userEmail) =>
      "${userEmail} 将从这个共享相册中删除\n\nTA们添加的任何照片也将从相册中删除";

  static String m43(endDate) => "在 ${endDate} 前续费";

  static String m44(count) =>
      "${Intl.plural(count, other: '已找到 ${count} 个结果')}";

  static String m45(count) => "已选择 ${count} 个";

  static String m46(count, yourCount) => "选择了 ${count} 个 (您的 ${yourCount} 个)";

  static String m47(verificationID) => "这是我的ente.io 的验证 ID： ${verificationID}。";

  static String m48(verificationID) =>
      "嘿，你能确认这是你的 ente.io 验证 ID：${verificationID}";

  static String m49(referralCode, referralStorageInGB) =>
      "ente转发码: ${referralCode} \n\n在设置 → 常规 → 推荐中应用它以在注册付费计划后可以免费获得 ${referralStorageInGB} GB\n\nhttps://ente.io";

  static String m50(numberOfPeople) =>
      "${Intl.plural(numberOfPeople, zero: '与特定人员共享', one: '与 1 人共享', other: '与 ${numberOfPeople} 人共享')}";

  static String m51(emailIDs) => "与 ${emailIDs} 共享";

  static String m52(fileType) => "此 ${fileType} 将从您的设备中删除。";

  static String m53(fileType) => "此 ${fileType} 同时在ente和您的设备中。";

  static String m54(fileType) => "此 ${fileType} 将从ente中删除。";

  static String m55(storageAmountInGB) => "${storageAmountInGB} GB";

  static String m56(
          usedAmount, usedStorageUnit, totalAmount, totalStorageUnit) =>
      "已使用 ${usedAmount} ${usedStorageUnit} / ${totalAmount} ${totalStorageUnit}";

  static String m57(id) =>
      "您的 ${id} 已经链接到另一个ente账户。\n如果您想要通过此账户使用您的 ${id} ，请联系我们的客服\'\'";

  static String m58(endDate) => "您的订阅将于 ${endDate} 取消";

  static String m59(completed, total) => "已保存的回忆 ${completed}/共 ${total}";

  static String m60(storageAmountInGB) => "他们也会获得 ${storageAmountInGB} GB";

  static String m61(email) => "这是 ${email} 的验证ID";

  static String m62(count) =>
      "${Intl.plural(count, zero: '', one: '1天', other: '${count} 天')}";

<<<<<<< HEAD
  static String m64(endDate) => "有效期至 ${endDate}";

  static String m60(email) => "验证 ${email}";
=======
  static String m63(endDate) => "有效期至 ${endDate}";
>>>>>>> ea723f11

  static String m64(email) => "验证 ${email}";

  static String m65(email) => "我们已经发送邮件到 <green>${email}</green>";

  static String m66(count) =>
      "${Intl.plural(count, one: '${count} 年前', other: '${count} 年前')}";

  static String m67(storageSaved) => "您已成功释放了 ${storageSaved}！";

  final messages = _notInlinedMessages(_notInlinedMessages);
  static Map<String, Function> _notInlinedMessages(_) => <String, Function>{
        "aNewVersionOfEnteIsAvailable":
            MessageLookupByLibrary.simpleMessage("有新版本的 ente 可供使用。"),
        "about": MessageLookupByLibrary.simpleMessage("关于"),
        "account": MessageLookupByLibrary.simpleMessage("账户"),
        "accountWelcomeBack": MessageLookupByLibrary.simpleMessage("欢迎回来！"),
        "ackPasswordLostWarning": MessageLookupByLibrary.simpleMessage(
            "我明白，如果我丢失密码，我可能会丢失我的数据，因为我的数据是 <underline>端到端加密的</underline>。"),
        "activeSessions": MessageLookupByLibrary.simpleMessage("已登录的设备"),
        "addANewEmail": MessageLookupByLibrary.simpleMessage("添加新的电子邮件"),
        "addCollaborator": MessageLookupByLibrary.simpleMessage("添加协作者"),
        "addFromDevice": MessageLookupByLibrary.simpleMessage("从设备添加"),
        "addItem": m0,
        "addLocation": MessageLookupByLibrary.simpleMessage("添加地点"),
        "addLocationButton": MessageLookupByLibrary.simpleMessage("添加"),
        "addMore": MessageLookupByLibrary.simpleMessage("添加更多"),
<<<<<<< HEAD
        "addOnPageSubtitle": MessageLookupByLibrary.simpleMessage("附加组件详情"),
=======
        "addNew": MessageLookupByLibrary.simpleMessage("新建"),
        "addOnPageSubtitle": MessageLookupByLibrary.simpleMessage("附加组件详情"),
        "addOnValidTill": m1,
>>>>>>> ea723f11
        "addOns": MessageLookupByLibrary.simpleMessage("附加组件"),
        "addPhotos": MessageLookupByLibrary.simpleMessage("添加照片"),
        "addSelected": MessageLookupByLibrary.simpleMessage("添加所选项"),
        "addToAlbum": MessageLookupByLibrary.simpleMessage("添加到相册"),
        "addToEnte": MessageLookupByLibrary.simpleMessage("添加到 ente"),
        "addToHiddenAlbum": MessageLookupByLibrary.simpleMessage("添加到隐藏相册"),
        "addViewer": MessageLookupByLibrary.simpleMessage("添加查看者"),
        "addYourPhotosNow": MessageLookupByLibrary.simpleMessage("立即添加您的照片"),
        "addedAs": MessageLookupByLibrary.simpleMessage("已添加为"),
        "addedBy": m2,
        "addedSuccessfullyTo": m3,
        "addingToFavorites": MessageLookupByLibrary.simpleMessage("正在添加到收藏..."),
        "advanced": MessageLookupByLibrary.simpleMessage("高级设置"),
        "advancedSettings": MessageLookupByLibrary.simpleMessage("高级设置"),
        "after1Day": MessageLookupByLibrary.simpleMessage("1天后"),
        "after1Hour": MessageLookupByLibrary.simpleMessage("1小时后"),
        "after1Month": MessageLookupByLibrary.simpleMessage("1个月后"),
        "after1Week": MessageLookupByLibrary.simpleMessage("1 周后"),
        "after1Year": MessageLookupByLibrary.simpleMessage("1 年后"),
        "albumOwner": MessageLookupByLibrary.simpleMessage("所有者"),
        "albumParticipantsCount": m4,
        "albumTitle": MessageLookupByLibrary.simpleMessage("相册标题"),
        "albumUpdated": MessageLookupByLibrary.simpleMessage("相册已更新"),
        "albums": MessageLookupByLibrary.simpleMessage("相册"),
        "allClear": MessageLookupByLibrary.simpleMessage("✨ 全部清除"),
        "allMemoriesPreserved":
            MessageLookupByLibrary.simpleMessage("所有回忆都已保存"),
        "allowAddPhotosDescription":
            MessageLookupByLibrary.simpleMessage("允许具有链接的人也将照片添加到共享相册。"),
        "allowAddingPhotos": MessageLookupByLibrary.simpleMessage("允许添加照片"),
        "allowDownloads": MessageLookupByLibrary.simpleMessage("允许下载"),
        "allowPeopleToAddPhotos":
            MessageLookupByLibrary.simpleMessage("允许人们添加照片"),
        "androidBiometricHint": MessageLookupByLibrary.simpleMessage("验证身份"),
        "androidBiometricNotRecognized":
            MessageLookupByLibrary.simpleMessage("无法识别。请重试。"),
        "androidBiometricRequiredTitle":
            MessageLookupByLibrary.simpleMessage("需要生物量"),
        "androidBiometricSuccess": MessageLookupByLibrary.simpleMessage("成功"),
        "androidCancelButton": MessageLookupByLibrary.simpleMessage("取消"),
        "androidDeviceCredentialsRequiredTitle":
            MessageLookupByLibrary.simpleMessage("需要设备凭据"),
        "androidDeviceCredentialsSetupDescription":
            MessageLookupByLibrary.simpleMessage("需要设备凭据"),
        "androidGoToSettingsDescription": MessageLookupByLibrary.simpleMessage(
            "未在您的设备上设置生物鉴别身份验证。前往“设置>安全”添加生物鉴别身份验证。"),
        "androidIosWebDesktop":
            MessageLookupByLibrary.simpleMessage("安卓, iOS, 网页端, 桌面端"),
        "androidSignInTitle": MessageLookupByLibrary.simpleMessage("需要身份验证"),
        "appVersion": m5,
        "appleId": MessageLookupByLibrary.simpleMessage("Apple ID"),
        "apply": MessageLookupByLibrary.simpleMessage("应用"),
        "applyCodeTitle": MessageLookupByLibrary.simpleMessage("应用代码"),
        "appstoreSubscription":
            MessageLookupByLibrary.simpleMessage("AppStore 订阅"),
        "archive": MessageLookupByLibrary.simpleMessage("存档"),
        "archiveAlbum": MessageLookupByLibrary.simpleMessage("存档相册"),
        "archiving": MessageLookupByLibrary.simpleMessage("正在归档中..."),
        "areYouSureThatYouWantToLeaveTheFamily":
            MessageLookupByLibrary.simpleMessage("您确定要离开家庭计划吗？"),
        "areYouSureYouWantToCancel":
            MessageLookupByLibrary.simpleMessage("您确定要取消吗？"),
        "areYouSureYouWantToChangeYourPlan":
            MessageLookupByLibrary.simpleMessage("您确定要更改您的计划吗？"),
        "areYouSureYouWantToExit":
            MessageLookupByLibrary.simpleMessage("您确定要退出吗？"),
        "areYouSureYouWantToLogout":
            MessageLookupByLibrary.simpleMessage("您确定要退出登录吗？"),
        "areYouSureYouWantToRenew":
            MessageLookupByLibrary.simpleMessage("您确定要续费吗？"),
        "askCancelReason":
            MessageLookupByLibrary.simpleMessage("您的订阅已取消。您想分享原因吗？"),
        "askDeleteReason":
            MessageLookupByLibrary.simpleMessage("您删除账户的主要原因是什么？"),
        "askYourLovedOnesToShare":
            MessageLookupByLibrary.simpleMessage("请您的亲人分享"),
        "atAFalloutShelter": MessageLookupByLibrary.simpleMessage("在一个保护所中"),
        "authToChangeEmailVerificationSetting":
            MessageLookupByLibrary.simpleMessage("请进行身份验证以更改电子邮件验证"),
        "authToChangeLockscreenSetting":
            MessageLookupByLibrary.simpleMessage("请验证以更改锁屏设置"),
        "authToChangeYourEmail":
            MessageLookupByLibrary.simpleMessage("请验证以更改您的电子邮件"),
        "authToChangeYourPassword":
            MessageLookupByLibrary.simpleMessage("请验证以更改密码"),
        "authToConfigureTwofactorAuthentication":
            MessageLookupByLibrary.simpleMessage("请进行身份验证以配置双重身份验证"),
        "authToInitiateAccountDeletion":
            MessageLookupByLibrary.simpleMessage("请进行身份验证以启动账户删除"),
        "authToViewYourActiveSessions":
            MessageLookupByLibrary.simpleMessage("请验证以查看您的活动会话"),
        "authToViewYourHiddenFiles":
            MessageLookupByLibrary.simpleMessage("请验证以查看您的隐藏文件"),
        "authToViewYourMemories":
            MessageLookupByLibrary.simpleMessage("请验证以查看您的回忆"),
        "authToViewYourRecoveryKey":
            MessageLookupByLibrary.simpleMessage("请验证以查看您的恢复密钥"),
        "authenticating": MessageLookupByLibrary.simpleMessage("正在验证..."),
        "authenticationFailedPleaseTryAgain":
            MessageLookupByLibrary.simpleMessage("身份验证失败，请重试"),
        "authenticationSuccessful":
            MessageLookupByLibrary.simpleMessage("验证成功"),
        "available": MessageLookupByLibrary.simpleMessage("可用"),
        "backedUpFolders": MessageLookupByLibrary.simpleMessage("已备份的文件夹"),
        "backup": MessageLookupByLibrary.simpleMessage("备份"),
        "backupFailed": MessageLookupByLibrary.simpleMessage("备份失败"),
        "backupOverMobileData":
            MessageLookupByLibrary.simpleMessage("通过移动数据备份"),
        "backupSettings": MessageLookupByLibrary.simpleMessage("备份设置"),
        "backupVideos": MessageLookupByLibrary.simpleMessage("备份视频"),
        "blackFridaySale": MessageLookupByLibrary.simpleMessage("黑色星期五特惠"),
        "blog": MessageLookupByLibrary.simpleMessage("博客"),
        "cachedData": MessageLookupByLibrary.simpleMessage("缓存数据"),
        "calculating": MessageLookupByLibrary.simpleMessage("正在计算..."),
        "canNotUploadToAlbumsOwnedByOthers":
            MessageLookupByLibrary.simpleMessage("无法上传到他人拥有的相册中"),
        "canOnlyCreateLinkForFilesOwnedByYou":
            MessageLookupByLibrary.simpleMessage("只能为您拥有的文件创建链接"),
        "canOnlyRemoveFilesOwnedByYou":
            MessageLookupByLibrary.simpleMessage("只能删除您拥有的文件"),
        "cancel": MessageLookupByLibrary.simpleMessage("取消"),
        "cancelOtherSubscription": m6,
        "cancelSubscription": MessageLookupByLibrary.simpleMessage("取消订阅"),
        "cannotAddMorePhotosAfterBecomingViewer": m7,
        "cannotDeleteSharedFiles":
            MessageLookupByLibrary.simpleMessage("无法删除共享文件"),
        "castInstruction": MessageLookupByLibrary.simpleMessage(
            "在您要配对的设备上访问 cast.ente.io。\n输入下面的代码即可在电视上播放相册。"),
        "centerPoint": MessageLookupByLibrary.simpleMessage("中心点"),
        "changeEmail": MessageLookupByLibrary.simpleMessage("修改邮箱"),
        "changeLocationOfSelectedItems":
            MessageLookupByLibrary.simpleMessage("确定要更改所选项目的位置吗？"),
        "changePassword": MessageLookupByLibrary.simpleMessage("修改密码"),
        "changePasswordTitle": MessageLookupByLibrary.simpleMessage("修改密码"),
        "changePermissions": MessageLookupByLibrary.simpleMessage("要修改权限吗？"),
        "checkForUpdates": MessageLookupByLibrary.simpleMessage("检查更新"),
        "checkInboxAndSpamFolder": MessageLookupByLibrary.simpleMessage(
            "请检查您的收件箱 (或者是在您的“垃圾邮件”列表内) 以完成验证"),
        "checking": MessageLookupByLibrary.simpleMessage("正在检查..."),
        "claimFreeStorage": MessageLookupByLibrary.simpleMessage("领取免费存储"),
        "claimMore": MessageLookupByLibrary.simpleMessage("领取更多！"),
        "claimed": MessageLookupByLibrary.simpleMessage("已领取"),
        "claimedStorageSoFar": m8,
        "cleanUncategorized": MessageLookupByLibrary.simpleMessage("清除未分类的"),
        "clearCaches": MessageLookupByLibrary.simpleMessage("清除缓存"),
        "clearIndexes": MessageLookupByLibrary.simpleMessage("清空索引"),
        "click": MessageLookupByLibrary.simpleMessage("• 点击"),
        "clickOnTheOverflowMenu":
            MessageLookupByLibrary.simpleMessage("• 点击溢出菜单"),
        "close": MessageLookupByLibrary.simpleMessage("关闭"),
        "clubByCaptureTime": MessageLookupByLibrary.simpleMessage("按抓取时间断开"),
        "clubByFileName": MessageLookupByLibrary.simpleMessage("按文件名排序"),
        "codeAppliedPageTitle": MessageLookupByLibrary.simpleMessage("代码已应用"),
        "codeCopiedToClipboard":
            MessageLookupByLibrary.simpleMessage("代码已复制到剪贴板"),
        "codeUsedByYou": MessageLookupByLibrary.simpleMessage("您所使用的代码"),
        "collabLinkSectionDescription": MessageLookupByLibrary.simpleMessage(
            "创建一个链接以允许人们在您的共享相册中添加和查看照片，而无需应用程序或账户。 非常适合收集活动照片。"),
        "collaborativeLink": MessageLookupByLibrary.simpleMessage("协作链接"),
        "collaborativeLinkCreatedFor": m9,
        "collaborator": MessageLookupByLibrary.simpleMessage("协作者"),
        "collaboratorsCanAddPhotosAndVideosToTheSharedAlbum":
            MessageLookupByLibrary.simpleMessage("协作者可以将照片和视频添加到共享相册中。"),
        "collageLayout": MessageLookupByLibrary.simpleMessage("布局"),
        "collageSaved": MessageLookupByLibrary.simpleMessage("拼贴已保存到相册"),
        "collectEventPhotos": MessageLookupByLibrary.simpleMessage("收集活动照片"),
        "collectPhotos": MessageLookupByLibrary.simpleMessage("收集照片"),
        "color": MessageLookupByLibrary.simpleMessage("颜色"),
        "confirm": MessageLookupByLibrary.simpleMessage("确认"),
        "confirm2FADisable":
            MessageLookupByLibrary.simpleMessage("您确定要禁用双因素认证吗？"),
        "confirmAccountDeletion":
            MessageLookupByLibrary.simpleMessage("确认删除账户"),
        "confirmDeletePrompt":
            MessageLookupByLibrary.simpleMessage("是的，我想永久删除此账户及其相关数据."),
        "confirmPassword": MessageLookupByLibrary.simpleMessage("请确认密码"),
        "confirmPlanChange": MessageLookupByLibrary.simpleMessage("确认更改计划"),
        "confirmRecoveryKey": MessageLookupByLibrary.simpleMessage("确认恢复密钥"),
        "confirmYourRecoveryKey":
            MessageLookupByLibrary.simpleMessage("确认您的恢复密钥"),
        "contactFamilyAdmin": m10,
        "contactSupport": MessageLookupByLibrary.simpleMessage("联系支持"),
        "contactToManageSubscription": m11,
        "contacts": MessageLookupByLibrary.simpleMessage("联系人"),
        "contents": MessageLookupByLibrary.simpleMessage("内容"),
        "continueLabel": MessageLookupByLibrary.simpleMessage("继续"),
        "continueOnFreeTrial": MessageLookupByLibrary.simpleMessage("继续免费试用"),
        "convertToAlbum": MessageLookupByLibrary.simpleMessage("转换为相册"),
        "copyEmailAddress": MessageLookupByLibrary.simpleMessage("复制电子邮件地址"),
        "copyLink": MessageLookupByLibrary.simpleMessage("复制链接"),
        "copypasteThisCodentoYourAuthenticatorApp":
            MessageLookupByLibrary.simpleMessage("请复制粘贴此代码\n到您的身份验证器应用程序上"),
        "couldNotBackUpTryLater":
            MessageLookupByLibrary.simpleMessage("我们无法备份您的数据。\n我们将稍后再试。"),
        "couldNotFreeUpSpace": MessageLookupByLibrary.simpleMessage("无法释放空间"),
        "couldNotUpdateSubscription":
            MessageLookupByLibrary.simpleMessage("无法升级订阅"),
        "count": MessageLookupByLibrary.simpleMessage("计数"),
        "crashReporting": MessageLookupByLibrary.simpleMessage("崩溃报告"),
        "create": MessageLookupByLibrary.simpleMessage("创建"),
        "createAccount": MessageLookupByLibrary.simpleMessage("创建账户"),
        "createAlbumActionHint":
            MessageLookupByLibrary.simpleMessage("长按选择照片，然后点击 + 创建相册"),
        "createCollage": MessageLookupByLibrary.simpleMessage("创建拼贴"),
        "createNewAccount": MessageLookupByLibrary.simpleMessage("创建新账号"),
        "createOrSelectAlbum": MessageLookupByLibrary.simpleMessage("创建或选择相册"),
        "createPublicLink": MessageLookupByLibrary.simpleMessage("创建公开链接"),
        "creatingLink": MessageLookupByLibrary.simpleMessage("正在创建链接..."),
        "criticalUpdateAvailable":
            MessageLookupByLibrary.simpleMessage("可用的关键更新"),
        "currentUsageIs": MessageLookupByLibrary.simpleMessage("当前用量 "),
        "custom": MessageLookupByLibrary.simpleMessage("自定义"),
        "darkTheme": MessageLookupByLibrary.simpleMessage("深色"),
        "dayToday": MessageLookupByLibrary.simpleMessage("今天"),
        "dayYesterday": MessageLookupByLibrary.simpleMessage("昨天"),
        "decrypting": MessageLookupByLibrary.simpleMessage("解密中..."),
        "decryptingVideo": MessageLookupByLibrary.simpleMessage("正在解密视频..."),
        "deduplicateFiles": MessageLookupByLibrary.simpleMessage("重复文件"),
        "delete": MessageLookupByLibrary.simpleMessage("删除"),
        "deleteAccount": MessageLookupByLibrary.simpleMessage("删除账户"),
        "deleteAccountFeedbackPrompt":
            MessageLookupByLibrary.simpleMessage("我们很抱歉看到您离开。请分享您的反馈以帮助我们改进。"),
        "deleteAccountPermanentlyButton":
            MessageLookupByLibrary.simpleMessage("永久删除账户"),
        "deleteAlbum": MessageLookupByLibrary.simpleMessage("删除相册"),
        "deleteAlbumDialog": MessageLookupByLibrary.simpleMessage(
            "也删除此相册中存在的照片(和视频)，从 <bold>他们所加入的所有</bold> 其他相册？"),
        "deleteAlbumsDialogBody": MessageLookupByLibrary.simpleMessage(
            "这将删除所有空相册。 当您想减少相册列表中的混乱时，这很有用。"),
        "deleteAll": MessageLookupByLibrary.simpleMessage("全部删除"),
        "deleteConfirmDialogBody": MessageLookupByLibrary.simpleMessage(
            "此账户已链接到其他 ente 旗下的应用程序（如果您使用任何 ente 旗下的应用程序）。\\n\\n您在所有 ente 旗下的应用程序中上传的数据将被安排删除，并且您的账户将被永久删除。"),
        "deleteEmailRequest": MessageLookupByLibrary.simpleMessage(
            "请从您注册的电子邮件地址发送电子邮件到 <warning>account-delettion@ente.io</warning>。"),
        "deleteEmptyAlbums": MessageLookupByLibrary.simpleMessage("删除空相册"),
        "deleteEmptyAlbumsWithQuestionMark":
            MessageLookupByLibrary.simpleMessage("要删除空相册吗？"),
        "deleteFromBoth": MessageLookupByLibrary.simpleMessage("同时从两者中删除"),
        "deleteFromDevice": MessageLookupByLibrary.simpleMessage("从设备中删除"),
        "deleteFromEnte": MessageLookupByLibrary.simpleMessage("从ente 中删除"),
        "deleteItemCount": m12,
        "deleteLocation": MessageLookupByLibrary.simpleMessage("删除位置"),
        "deletePhotos": MessageLookupByLibrary.simpleMessage("删除照片"),
        "deleteProgress": m13,
        "deleteReason1": MessageLookupByLibrary.simpleMessage("找不到我想要的功能"),
        "deleteReason2":
            MessageLookupByLibrary.simpleMessage("应用或某个功能不会有 行为。我认为它应该有的"),
        "deleteReason3":
            MessageLookupByLibrary.simpleMessage("我找到了另一个我喜欢更好的服务"),
        "deleteReason4": MessageLookupByLibrary.simpleMessage("我的原因未被列出"),
        "deleteRequestSLAText":
            MessageLookupByLibrary.simpleMessage("您的请求将在 72 小时内处理。"),
        "deleteSharedAlbum": MessageLookupByLibrary.simpleMessage("要删除共享相册吗？"),
        "deleteSharedAlbumDialogBody": MessageLookupByLibrary.simpleMessage(
            "将为所有人删除相册\n\n您将无法访问此相册中他人拥有的共享照片"),
        "deselectAll": MessageLookupByLibrary.simpleMessage("取消全选"),
        "designedToOutlive": MessageLookupByLibrary.simpleMessage("经久耐用"),
        "details": MessageLookupByLibrary.simpleMessage("详情"),
        "devAccountChanged": MessageLookupByLibrary.simpleMessage(
            "我们用于在 App Store 上发布 ente 的开发者账户已更改。 因此，您将需要重新登录。\n\n对于给您带来的不便，我们深表歉意，但这是不可避免的。"),
        "deviceCodeHint": MessageLookupByLibrary.simpleMessage("输入代码"),
        "deviceFilesAutoUploading":
            MessageLookupByLibrary.simpleMessage("添加到此设备相册的文件将自动上传到 ente。"),
        "deviceLockExplanation": MessageLookupByLibrary.simpleMessage(
            "当 ente 在前台并且正在进行备份时禁用设备屏幕锁定。 这通常不需要，但可以帮助大型库的大上传和初始导入更快地完成。"),
        "deviceNotFound": MessageLookupByLibrary.simpleMessage("未发现设备"),
        "didYouKnow": MessageLookupByLibrary.simpleMessage("您知道吗？"),
        "disableAutoLock": MessageLookupByLibrary.simpleMessage("禁用自动锁定"),
        "disableDownloadWarningBody":
            MessageLookupByLibrary.simpleMessage("查看者仍然可以使用外部工具截图或保存您的照片副本"),
        "disableDownloadWarningTitle":
            MessageLookupByLibrary.simpleMessage("请注意"),
        "disableLinkMessage": m14,
        "disableTwofactor": MessageLookupByLibrary.simpleMessage("禁用双因素认证"),
        "disablingTwofactorAuthentication":
            MessageLookupByLibrary.simpleMessage("正在禁用双因素认证..."),
        "discord": MessageLookupByLibrary.simpleMessage("Discord"),
        "dismiss": MessageLookupByLibrary.simpleMessage("忽略"),
        "distanceInKMUnit": MessageLookupByLibrary.simpleMessage("公里"),
        "doNotSignOut": MessageLookupByLibrary.simpleMessage("不要退登"),
        "doThisLater": MessageLookupByLibrary.simpleMessage("稍后再做"),
        "doYouWantToDiscardTheEditsYouHaveMade":
            MessageLookupByLibrary.simpleMessage("您想要放弃您所做的编辑吗？"),
        "done": MessageLookupByLibrary.simpleMessage("已完成"),
        "doubleYourStorage":
            MessageLookupByLibrary.simpleMessage("将您的存储空间增加一倍"),
        "download": MessageLookupByLibrary.simpleMessage("下载"),
        "downloadFailed": MessageLookupByLibrary.simpleMessage("下載失敗"),
        "downloading": MessageLookupByLibrary.simpleMessage("正在下载..."),
        "dropSupportEmail": m15,
        "duplicateFileCountWithStorageSaved": m16,
        "duplicateItemsGroup": m17,
        "edit": MessageLookupByLibrary.simpleMessage("编辑"),
        "editLocation": MessageLookupByLibrary.simpleMessage("编辑位置"),
        "editLocationTagTitle": MessageLookupByLibrary.simpleMessage("编辑位置"),
        "editsSaved": MessageLookupByLibrary.simpleMessage("已保存编辑"),
        "editsToLocationWillOnlyBeSeenWithinEnte":
            MessageLookupByLibrary.simpleMessage("对位置的编辑只能在 Ente 内看到"),
        "eligible": MessageLookupByLibrary.simpleMessage("符合资格"),
        "email": MessageLookupByLibrary.simpleMessage("电子邮件地址"),
        "emailChangedTo": m18,
        "emailNoEnteAccount": m19,
        "emailVerificationToggle":
            MessageLookupByLibrary.simpleMessage("电子邮件验证"),
        "emailYourLogs": MessageLookupByLibrary.simpleMessage("通过电子邮件发送您的日志"),
        "empty": MessageLookupByLibrary.simpleMessage("空的"),
        "emptyTrash": MessageLookupByLibrary.simpleMessage("要清空回收站吗？"),
        "enableMaps": MessageLookupByLibrary.simpleMessage("启用地图"),
        "enableMapsDesc": MessageLookupByLibrary.simpleMessage(
            "这将在世界地图上显示您的照片。\n\n该地图由 Open Street Map 托管，并且您的照片的确切位置永远不会共享。\n\n您可以随时从“设置”中禁用此功能。"),
        "encryptingBackup": MessageLookupByLibrary.simpleMessage("正在加密备份..."),
        "encryption": MessageLookupByLibrary.simpleMessage("加密"),
        "encryptionKeys": MessageLookupByLibrary.simpleMessage("加密密钥"),
        "endtoendEncryptedByDefault":
            MessageLookupByLibrary.simpleMessage("默认端到端加密"),
        "enteCanEncryptAndPreserveFilesOnlyIfYouGrant":
            MessageLookupByLibrary.simpleMessage("只有您授予访问权限，ente 才能加密和保存文件"),
        "entePhotosPerm":
            MessageLookupByLibrary.simpleMessage("ente <i>需要许可</i>才能保存您的照片"),
        "enteSubscriptionPitch": MessageLookupByLibrary.simpleMessage(
            "ente 会保留您的回忆，因此即使您丢失了设备，它们也始终可供您使用。"),
        "enteSubscriptionShareWithFamily":
            MessageLookupByLibrary.simpleMessage("您的家人也可以添加到您的计划中。"),
        "enterAlbumName": MessageLookupByLibrary.simpleMessage("输入相册名称"),
        "enterCode": MessageLookupByLibrary.simpleMessage("输入代码"),
        "enterCodeDescription":
            MessageLookupByLibrary.simpleMessage("输入您的朋友提供的代码来为您申请免费存储"),
        "enterEmail": MessageLookupByLibrary.simpleMessage("输入电子邮件"),
        "enterFileName": MessageLookupByLibrary.simpleMessage("请输入文件名"),
        "enterNewPasswordToEncrypt":
            MessageLookupByLibrary.simpleMessage("输入我们可以用来加密您的数据的新密码"),
        "enterPassword": MessageLookupByLibrary.simpleMessage("输入密码"),
        "enterPasswordToEncrypt":
            MessageLookupByLibrary.simpleMessage("输入我们可以用来加密您的数据的密码"),
        "enterReferralCode": MessageLookupByLibrary.simpleMessage("输入推荐代码"),
        "enterThe6digitCodeFromnyourAuthenticatorApp":
            MessageLookupByLibrary.simpleMessage("从你的身份验证器应用中\n输入6位数字代码"),
        "enterValidEmail":
            MessageLookupByLibrary.simpleMessage("请输入一个有效的电子邮件地址。"),
        "enterYourEmailAddress":
            MessageLookupByLibrary.simpleMessage("请输入您的电子邮件地址"),
        "enterYourPassword": MessageLookupByLibrary.simpleMessage("输入您的密码"),
        "enterYourRecoveryKey":
            MessageLookupByLibrary.simpleMessage("输入您的恢复密钥"),
        "error": MessageLookupByLibrary.simpleMessage("错误"),
        "everywhere": MessageLookupByLibrary.simpleMessage("随时随地"),
        "exif": MessageLookupByLibrary.simpleMessage("EXIF"),
        "existingUser": MessageLookupByLibrary.simpleMessage("现有用户"),
        "expiredLinkInfo":
            MessageLookupByLibrary.simpleMessage("此链接已过期。请选择新的过期时间或禁用链接过期。"),
        "exportLogs": MessageLookupByLibrary.simpleMessage("导出日志"),
        "exportYourData": MessageLookupByLibrary.simpleMessage("导出您的数据"),
        "faces": MessageLookupByLibrary.simpleMessage("人脸"),
        "failedToApplyCode": MessageLookupByLibrary.simpleMessage("无法应用代码"),
        "failedToCancel": MessageLookupByLibrary.simpleMessage("取消失败"),
        "failedToDownloadVideo": MessageLookupByLibrary.simpleMessage("视频下载失败"),
        "failedToFetchOriginalForEdit":
            MessageLookupByLibrary.simpleMessage("无法获取原始编辑"),
        "failedToFetchReferralDetails":
            MessageLookupByLibrary.simpleMessage("无法获取引荐详细信息。 请稍后再试。"),
        "failedToLoadAlbums": MessageLookupByLibrary.simpleMessage("加载相册失败"),
        "failedToRenew": MessageLookupByLibrary.simpleMessage("续费失败"),
        "failedToVerifyPaymentStatus":
            MessageLookupByLibrary.simpleMessage("验证支付状态失败"),
        "familyPlanOverview": MessageLookupByLibrary.simpleMessage(
            "在您现有的计划中添加 5 名家庭成员，无需支付额外费用。\n\n每个成员都有自己的私人空间，除非共享，否则无法看到彼此的文件。\n\n家庭计划适用于付费订阅的客户。\n\n立即订阅以开始使用！"),
        "familyPlanPortalTitle": MessageLookupByLibrary.simpleMessage("家庭"),
        "familyPlans": MessageLookupByLibrary.simpleMessage("家庭计划"),
        "faq": MessageLookupByLibrary.simpleMessage("常见问题"),
        "faqs": MessageLookupByLibrary.simpleMessage("常见问题"),
        "favorite": MessageLookupByLibrary.simpleMessage("收藏"),
        "feedback": MessageLookupByLibrary.simpleMessage("反馈"),
        "fileFailedToSaveToGallery":
            MessageLookupByLibrary.simpleMessage("无法将文件保存到相册"),
        "fileInfoAddDescHint": MessageLookupByLibrary.simpleMessage("添加说明..."),
        "fileSavedToGallery": MessageLookupByLibrary.simpleMessage("文件已保存到相册"),
        "fileTypes": MessageLookupByLibrary.simpleMessage("文件类型"),
        "fileTypesAndNames": MessageLookupByLibrary.simpleMessage("文件类型和名称"),
        "filesBackedUpFromDevice": m20,
        "filesBackedUpInAlbum": m21,
        "filesDeleted": MessageLookupByLibrary.simpleMessage("文件已删除"),
        "flip": MessageLookupByLibrary.simpleMessage("上下翻转"),
        "forYourMemories": MessageLookupByLibrary.simpleMessage("为您的回忆"),
        "forgotPassword": MessageLookupByLibrary.simpleMessage("忘记密码"),
        "freeStorageClaimed": MessageLookupByLibrary.simpleMessage("已领取的免费存储"),
        "freeStorageOnReferralSuccess": m22,
        "freeStorageSpace": m23,
        "freeStorageUsable": MessageLookupByLibrary.simpleMessage("可用的免费存储"),
        "freeTrial": MessageLookupByLibrary.simpleMessage("免费试用"),
        "freeTrialValidTill": m24,
        "freeUpAccessPostDelete": m25,
        "freeUpAmount": m26,
        "freeUpDeviceSpace": MessageLookupByLibrary.simpleMessage("释放设备空间"),
        "freeUpSpace": MessageLookupByLibrary.simpleMessage("释放空间"),
        "freeUpSpaceSaving": m27,
        "galleryMemoryLimitInfo":
            MessageLookupByLibrary.simpleMessage("在图库中显示最多1000个回忆"),
        "general": MessageLookupByLibrary.simpleMessage("通用"),
        "generatingEncryptionKeys":
            MessageLookupByLibrary.simpleMessage("正在生成加密密钥..."),
        "genericProgress": m28,
        "goToSettings": MessageLookupByLibrary.simpleMessage("前往设置"),
        "googlePlayId": MessageLookupByLibrary.simpleMessage("Google Play ID"),
        "grantFullAccessPrompt":
            MessageLookupByLibrary.simpleMessage("请在“设置”应用中将权限更改为允许访问所有所有照片"),
        "grantPermission": MessageLookupByLibrary.simpleMessage("授予权限"),
        "groupNearbyPhotos": MessageLookupByLibrary.simpleMessage("将附近的照片分组"),
        "hearUsExplanation": MessageLookupByLibrary.simpleMessage(
            "我们不跟踪应用程序安装情况。如果您告诉我们您是在哪里找到我们的，将会有所帮助！"),
        "hearUsWhereTitle":
            MessageLookupByLibrary.simpleMessage("您是如何知道Ente的？ （可选的）"),
        "hidden": MessageLookupByLibrary.simpleMessage("已隐藏"),
        "hide": MessageLookupByLibrary.simpleMessage("隐藏"),
        "hiding": MessageLookupByLibrary.simpleMessage("正在隐藏..."),
        "hostedAtOsmFrance": MessageLookupByLibrary.simpleMessage("法国 OSM 主办"),
        "howItWorks": MessageLookupByLibrary.simpleMessage("工作原理"),
        "howToViewShareeVerificationID": MessageLookupByLibrary.simpleMessage(
            "请让他们在设置屏幕上长按他们的电子邮件地址，并验证两台设备上的 ID 是否匹配。"),
        "iOSGoToSettingsDescription": MessageLookupByLibrary.simpleMessage(
            "未在您的设备上设置生物鉴别身份验证。请在您的手机上启用 Touch ID或Face ID。"),
        "iOSLockOut":
            MessageLookupByLibrary.simpleMessage("生物鉴别认证已禁用。请锁定并解锁您的屏幕以启用它。"),
        "iOSOkButton": MessageLookupByLibrary.simpleMessage("好的"),
        "ignoreUpdate": MessageLookupByLibrary.simpleMessage("忽略"),
        "ignoredFolderUploadReason": MessageLookupByLibrary.simpleMessage(
            "此相册中的某些文件在上传时被忽略，因为它们之前已从 ente 中删除。"),
        "importing": MessageLookupByLibrary.simpleMessage("正在导入..."),
        "incorrectCode": MessageLookupByLibrary.simpleMessage("代码错误"),
        "incorrectPasswordTitle": MessageLookupByLibrary.simpleMessage("密码错误"),
        "incorrectRecoveryKey":
            MessageLookupByLibrary.simpleMessage("不正确的恢复密钥"),
        "incorrectRecoveryKeyBody":
            MessageLookupByLibrary.simpleMessage("您输入的恢复密钥不正确"),
        "incorrectRecoveryKeyTitle":
            MessageLookupByLibrary.simpleMessage("不正确的恢复密钥"),
        "indexedItems": MessageLookupByLibrary.simpleMessage("已索引项目"),
        "insecureDevice": MessageLookupByLibrary.simpleMessage("设备不安全"),
        "installManually": MessageLookupByLibrary.simpleMessage("手动安装"),
        "invalidEmailAddress":
            MessageLookupByLibrary.simpleMessage("无效的电子邮件地址"),
        "invalidKey": MessageLookupByLibrary.simpleMessage("无效的密钥"),
        "invalidRecoveryKey": MessageLookupByLibrary.simpleMessage(
            "您输入的恢复密钥无效。请确保它包含24个单词，并检查每个单词的拼写。\n\n如果您输入了旧的恢复码，请确保它长度为64个字符，并检查其中每个字符。"),
        "invite": MessageLookupByLibrary.simpleMessage("邀请"),
        "inviteToEnte": MessageLookupByLibrary.simpleMessage("邀请到 ente"),
        "inviteYourFriends": MessageLookupByLibrary.simpleMessage("邀请您的朋友"),
        "inviteYourFriendsToEnte":
            MessageLookupByLibrary.simpleMessage("邀请您的好友加入ente"),
        "itLooksLikeSomethingWentWrongPleaseRetryAfterSome":
            MessageLookupByLibrary.simpleMessage(
                "看起来出了点问题。 请稍后重试。 如果错误仍然存在，请联系我们的支持团队。"),
        "itemCount": m29,
        "itemsShowTheNumberOfDaysRemainingBeforePermanentDeletion":
            MessageLookupByLibrary.simpleMessage("项目显示永久删除前剩余的天数"),
        "itemsWillBeRemovedFromAlbum":
            MessageLookupByLibrary.simpleMessage("所选项目将从此相册中移除"),
        "joinDiscord": MessageLookupByLibrary.simpleMessage("加入 Discord"),
        "keepPhotos": MessageLookupByLibrary.simpleMessage("保留照片"),
        "kiloMeterUnit": MessageLookupByLibrary.simpleMessage("公里"),
        "kindlyHelpUsWithThisInformation":
            MessageLookupByLibrary.simpleMessage("请帮助我们了解这个信息"),
        "language": MessageLookupByLibrary.simpleMessage("语言"),
        "lastUpdated": MessageLookupByLibrary.simpleMessage("最后更新"),
        "leave": MessageLookupByLibrary.simpleMessage("离开"),
        "leaveAlbum": MessageLookupByLibrary.simpleMessage("离开相册"),
        "leaveFamily": MessageLookupByLibrary.simpleMessage("离开家庭计划"),
        "leaveSharedAlbum": MessageLookupByLibrary.simpleMessage("要离开共享相册吗？"),
        "light": MessageLookupByLibrary.simpleMessage("浅色"),
        "lightTheme": MessageLookupByLibrary.simpleMessage("浅色"),
        "linkCopiedToClipboard":
            MessageLookupByLibrary.simpleMessage("链接已复制到剪贴板"),
        "linkDeviceLimit": MessageLookupByLibrary.simpleMessage("设备限制"),
        "linkEnabled": MessageLookupByLibrary.simpleMessage("已启用"),
        "linkExpired": MessageLookupByLibrary.simpleMessage("已过期"),
        "linkExpiresOn": m30,
        "linkExpiry": MessageLookupByLibrary.simpleMessage("链接过期"),
        "linkHasExpired": MessageLookupByLibrary.simpleMessage("链接已过期"),
        "linkNeverExpires": MessageLookupByLibrary.simpleMessage("永不"),
        "livePhotos": MessageLookupByLibrary.simpleMessage("实况照片"),
        "loadMessage1": MessageLookupByLibrary.simpleMessage("您可以与家庭分享您的订阅"),
        "loadMessage2":
            MessageLookupByLibrary.simpleMessage("到目前为止，我们已经保存了1 000多万个回忆"),
        "loadMessage3":
            MessageLookupByLibrary.simpleMessage("我们保存你的3个数据副本，一个在地下安全屋中"),
        "loadMessage4": MessageLookupByLibrary.simpleMessage("我们所有的应用程序都是开源的"),
        "loadMessage5":
            MessageLookupByLibrary.simpleMessage("我们的源代码和加密技术已经由外部审计"),
        "loadMessage6":
            MessageLookupByLibrary.simpleMessage("您可以与您所爱的人分享您相册的链接"),
        "loadMessage7": MessageLookupByLibrary.simpleMessage(
            "我们的移动应用程序在后台运行以加密和备份您点击的任何新照片"),
        "loadMessage8":
            MessageLookupByLibrary.simpleMessage("web.ente.io 有一个巧妙的上传器"),
        "loadMessage9": MessageLookupByLibrary.simpleMessage(
            "我们使用 Xchacha20Poly1305 加密技术来安全地加密您的数据"),
        "loadingExifData":
            MessageLookupByLibrary.simpleMessage("正在加载 EXIF 数据..."),
        "loadingGallery": MessageLookupByLibrary.simpleMessage("正在加载图库..."),
        "loadingMessage": MessageLookupByLibrary.simpleMessage("正在加载您的照片..."),
        "loadingModel": MessageLookupByLibrary.simpleMessage("正在下载模型..."),
        "localGallery": MessageLookupByLibrary.simpleMessage("本地相册"),
        "location": MessageLookupByLibrary.simpleMessage("地理位置"),
        "locationName": MessageLookupByLibrary.simpleMessage("地点名称"),
        "locationTagFeatureDescription":
            MessageLookupByLibrary.simpleMessage("位置标签将在照片的某个半径范围内拍摄的所有照片进行分组"),
        "lockButtonLabel": MessageLookupByLibrary.simpleMessage("锁定"),
        "lockScreenEnablePreSteps":
            MessageLookupByLibrary.simpleMessage("要启用锁屏，请在系统设置中设置设备密码或屏幕锁定。"),
        "lockscreen": MessageLookupByLibrary.simpleMessage("锁屏"),
        "logInLabel": MessageLookupByLibrary.simpleMessage("登录"),
        "loggingOut": MessageLookupByLibrary.simpleMessage("正在退出登录..."),
        "loginTerms": MessageLookupByLibrary.simpleMessage(
            "点击登录后，我同意 <u-terms>服务条款</u-terms> 和 <u-policy>隐私政策</u-policy>"),
        "logout": MessageLookupByLibrary.simpleMessage("退出登录"),
        "logsDialogBody": MessageLookupByLibrary.simpleMessage(
            "这将跨日志发送以帮助我们调试您的问题。 请注意，将包含文件名以帮助跟踪特定文件的问题。"),
        "longpressOnAnItemToViewInFullscreen":
            MessageLookupByLibrary.simpleMessage("长按一个项目来全屏查看"),
        "lostDevice": MessageLookupByLibrary.simpleMessage("丢失了设备吗？"),
        "machineLearning": MessageLookupByLibrary.simpleMessage("机器学习"),
        "magicSearch": MessageLookupByLibrary.simpleMessage("魔法搜索"),
        "magicSearchDescription": MessageLookupByLibrary.simpleMessage(
            "请使用我们的桌面应用程序来为您库中的待处理项目建立索引。"),
        "manage": MessageLookupByLibrary.simpleMessage("管理"),
        "manageDeviceStorage": MessageLookupByLibrary.simpleMessage("管理设备存储"),
        "manageFamily": MessageLookupByLibrary.simpleMessage("管理家庭计划"),
        "manageLink": MessageLookupByLibrary.simpleMessage("管理链接"),
        "manageParticipants": MessageLookupByLibrary.simpleMessage("管理"),
        "manageSubscription": MessageLookupByLibrary.simpleMessage("管理订阅"),
        "map": MessageLookupByLibrary.simpleMessage("地图"),
        "maps": MessageLookupByLibrary.simpleMessage("地图"),
        "mastodon": MessageLookupByLibrary.simpleMessage("Mastodon"),
        "matrix": MessageLookupByLibrary.simpleMessage("Matrix"),
        "memoryCount": m31,
        "merchandise": MessageLookupByLibrary.simpleMessage("商品"),
        "mobileWebDesktop":
            MessageLookupByLibrary.simpleMessage("移动端, 网页端, 桌面端"),
        "moderateStrength": MessageLookupByLibrary.simpleMessage("中等"),
        "modifyYourQueryOrTrySearchingFor":
            MessageLookupByLibrary.simpleMessage("修改您的查询，或尝试搜索"),
        "moments": MessageLookupByLibrary.simpleMessage("瞬间"),
        "monthly": MessageLookupByLibrary.simpleMessage("每月"),
        "moveItem": m32,
        "moveToAlbum": MessageLookupByLibrary.simpleMessage("移动到相册"),
        "moveToHiddenAlbum": MessageLookupByLibrary.simpleMessage("移至隐藏相册"),
        "movedSuccessfullyTo": m33,
        "movedToTrash": MessageLookupByLibrary.simpleMessage("已移至回收站"),
        "movingFilesToAlbum":
            MessageLookupByLibrary.simpleMessage("正在将文件移动到相册..."),
        "name": MessageLookupByLibrary.simpleMessage("名称"),
        "networkConnectionRefusedErr": MessageLookupByLibrary.simpleMessage(
            "无法连接到 Ente，请稍后重试。如果错误仍然存在，请联系支持人员。"),
        "networkHostLookUpErr": MessageLookupByLibrary.simpleMessage(
            "无法连接到 Ente，请检查您的网络设置，如果错误仍然存在，请联系支持人员。"),
        "never": MessageLookupByLibrary.simpleMessage("永不"),
        "newAlbum": MessageLookupByLibrary.simpleMessage("新建相册"),
        "newToEnte": MessageLookupByLibrary.simpleMessage("刚来到ente"),
        "newest": MessageLookupByLibrary.simpleMessage("最新"),
        "no": MessageLookupByLibrary.simpleMessage("否"),
        "noAlbumsSharedByYouYet":
            MessageLookupByLibrary.simpleMessage("您尚未共享任何相册"),
        "noDeviceLimit": MessageLookupByLibrary.simpleMessage("无"),
        "noDeviceThatCanBeDeleted":
            MessageLookupByLibrary.simpleMessage("您在此设备上没有可被删除的文件"),
        "noDuplicates": MessageLookupByLibrary.simpleMessage("✨ 没有重复内容"),
        "noExifData": MessageLookupByLibrary.simpleMessage("无 EXIF 数据"),
        "noHiddenPhotosOrVideos":
            MessageLookupByLibrary.simpleMessage("没有隐藏的照片或视频"),
        "noImagesWithLocation":
            MessageLookupByLibrary.simpleMessage("没有带有位置的图像"),
        "noInternetConnection": MessageLookupByLibrary.simpleMessage("无互联网连接"),
        "noPhotosAreBeingBackedUpRightNow":
            MessageLookupByLibrary.simpleMessage("目前没有照片正在备份"),
        "noPhotosFoundHere": MessageLookupByLibrary.simpleMessage("这里没有找到照片"),
        "noRecoveryKey": MessageLookupByLibrary.simpleMessage("没有恢复密钥吗？"),
        "noRecoveryKeyNoDecryption": MessageLookupByLibrary.simpleMessage(
            "由于我们端到端加密协议的性质，如果没有您的密码或恢复密钥，您的数据将无法解密"),
        "noResults": MessageLookupByLibrary.simpleMessage("无结果"),
        "noResultsFound": MessageLookupByLibrary.simpleMessage("未找到任何结果"),
        "nothingSharedWithYouYet":
            MessageLookupByLibrary.simpleMessage("尚未与您共享任何内容"),
        "nothingToSeeHere": MessageLookupByLibrary.simpleMessage("这里空空如也! 👀"),
        "notifications": MessageLookupByLibrary.simpleMessage("通知"),
        "ok": MessageLookupByLibrary.simpleMessage("OK"),
        "onDevice": MessageLookupByLibrary.simpleMessage("在设备上"),
        "onEnte": MessageLookupByLibrary.simpleMessage(
            "在 <branding>ente</branding> 上"),
        "oops": MessageLookupByLibrary.simpleMessage("哎呀"),
        "oopsCouldNotSaveEdits":
            MessageLookupByLibrary.simpleMessage("糟糕，无法保存编辑"),
        "oopsSomethingWentWrong":
            MessageLookupByLibrary.simpleMessage("哎呀，似乎出了点问题"),
        "openSettings": MessageLookupByLibrary.simpleMessage("打开“设置”"),
        "openTheItem": MessageLookupByLibrary.simpleMessage("• 打开该项目"),
        "openstreetmapContributors":
            MessageLookupByLibrary.simpleMessage("OpenStreetMap 贡献者"),
        "optionalAsShortAsYouLike":
            MessageLookupByLibrary.simpleMessage("可选的，按您喜欢的短语..."),
        "orPickAnExistingOne":
            MessageLookupByLibrary.simpleMessage("或者选择一个现有的"),
        "pair": MessageLookupByLibrary.simpleMessage("配对"),
        "password": MessageLookupByLibrary.simpleMessage("密码"),
        "passwordChangedSuccessfully":
            MessageLookupByLibrary.simpleMessage("密码修改成功"),
        "passwordLock": MessageLookupByLibrary.simpleMessage("密码锁"),
        "passwordStrength": m34,
        "passwordWarning": MessageLookupByLibrary.simpleMessage(
            "我们不储存这个密码，所以如果忘记， <underline>我们不能解密您的数据</underline>"),
        "paymentDetails": MessageLookupByLibrary.simpleMessage("付款明细"),
        "paymentFailed": MessageLookupByLibrary.simpleMessage("支付失败"),
        "paymentFailedTalkToProvider": m35,
        "paymentFailedWithReason": m36,
        "pendingItems": MessageLookupByLibrary.simpleMessage("待处理项目"),
        "pendingSync": MessageLookupByLibrary.simpleMessage("正在等待同步"),
        "peopleUsingYourCode": MessageLookupByLibrary.simpleMessage("使用您的代码的人"),
        "permDeleteWarning":
            MessageLookupByLibrary.simpleMessage("回收站中的所有项目将被永久删除\n\n此操作无法撤消"),
        "permanentlyDelete": MessageLookupByLibrary.simpleMessage("永久删除"),
        "permanentlyDeleteFromDevice":
            MessageLookupByLibrary.simpleMessage("要从设备中永久删除吗？"),
        "photoDescriptions": MessageLookupByLibrary.simpleMessage("照片说明"),
        "photoGridSize": MessageLookupByLibrary.simpleMessage("照片网格大小"),
        "photoSmallCase": MessageLookupByLibrary.simpleMessage("照片"),
        "photos": MessageLookupByLibrary.simpleMessage("照片"),
        "photosAddedByYouWillBeRemovedFromTheAlbum":
            MessageLookupByLibrary.simpleMessage("您添加的照片将从相册中移除"),
        "pickCenterPoint": MessageLookupByLibrary.simpleMessage("选择中心点"),
        "pinAlbum": MessageLookupByLibrary.simpleMessage("置顶相册"),
        "playOnTv": MessageLookupByLibrary.simpleMessage("在电视上播放相册"),
        "playStoreFreeTrialValidTill": m37,
        "playstoreSubscription":
            MessageLookupByLibrary.simpleMessage("PlayStore 订阅"),
        "pleaseCheckYourInternetConnectionAndTryAgain":
            MessageLookupByLibrary.simpleMessage("请检查您的互联网连接，然后重试。"),
        "pleaseContactSupportAndWeWillBeHappyToHelp":
            MessageLookupByLibrary.simpleMessage(
                "请用英语联系 support@ente.io ，我们将乐意提供帮助！"),
        "pleaseContactSupportIfTheProblemPersists":
            MessageLookupByLibrary.simpleMessage("如果问题仍然存在，请联系支持"),
        "pleaseEmailUsAt": m38,
        "pleaseGrantPermissions": MessageLookupByLibrary.simpleMessage("请授予权限"),
        "pleaseLoginAgain": MessageLookupByLibrary.simpleMessage("请重新登录"),
        "pleaseSendTheLogsTo": m39,
        "pleaseTryAgain": MessageLookupByLibrary.simpleMessage("请重试"),
        "pleaseVerifyTheCodeYouHaveEntered":
            MessageLookupByLibrary.simpleMessage("请验证您输入的代码"),
        "pleaseWait": MessageLookupByLibrary.simpleMessage("请稍候..."),
        "pleaseWaitDeletingAlbum":
            MessageLookupByLibrary.simpleMessage("请稍候，正在删除相册"),
        "pleaseWaitForSometimeBeforeRetrying":
            MessageLookupByLibrary.simpleMessage("请稍等片刻后再重试"),
        "preparingLogs": MessageLookupByLibrary.simpleMessage("正在准备日志..."),
        "preserveMore": MessageLookupByLibrary.simpleMessage("保留更多"),
        "pressAndHoldToPlayVideo":
            MessageLookupByLibrary.simpleMessage("按住以播放视频"),
        "pressAndHoldToPlayVideoDetailed":
            MessageLookupByLibrary.simpleMessage("长按图像以播放视频"),
        "privacy": MessageLookupByLibrary.simpleMessage("隐私"),
        "privacyPolicyTitle": MessageLookupByLibrary.simpleMessage("隐私政策"),
        "privateBackups": MessageLookupByLibrary.simpleMessage("私人备份"),
        "privateSharing": MessageLookupByLibrary.simpleMessage("私人共享"),
        "publicLinkCreated": MessageLookupByLibrary.simpleMessage("公共链接已创建"),
        "publicLinkEnabled": MessageLookupByLibrary.simpleMessage("公开链接已启用"),
        "quickLinks": MessageLookupByLibrary.simpleMessage("快速链接"),
        "radius": MessageLookupByLibrary.simpleMessage("半径"),
        "raiseTicket": MessageLookupByLibrary.simpleMessage("提升工单"),
        "rateTheApp": MessageLookupByLibrary.simpleMessage("为此应用评分"),
        "rateUs": MessageLookupByLibrary.simpleMessage("给我们评分"),
        "rateUsOnStore": m40,
        "recover": MessageLookupByLibrary.simpleMessage("恢复"),
        "recoverAccount": MessageLookupByLibrary.simpleMessage("恢复账户"),
        "recoverButton": MessageLookupByLibrary.simpleMessage("恢复"),
        "recoveryKey": MessageLookupByLibrary.simpleMessage("恢复密钥"),
        "recoveryKeyCopiedToClipboard":
            MessageLookupByLibrary.simpleMessage("恢复密钥已复制到剪贴板"),
        "recoveryKeyOnForgotPassword":
            MessageLookupByLibrary.simpleMessage("如果您忘记了密码，恢复数据的唯一方法就是使用此密钥。"),
        "recoveryKeySaveDescription": MessageLookupByLibrary.simpleMessage(
            "我们不会存储此密钥，请将此24个单词密钥保存在一个安全的地方。"),
        "recoveryKeySuccessBody": MessageLookupByLibrary.simpleMessage(
            "太棒了！ 您的恢复密钥是有效的。 感谢您的验证。\n\n请记住要安全备份您的恢复密钥。"),
        "recoveryKeyVerified": MessageLookupByLibrary.simpleMessage("恢复密钥已验证"),
        "recoveryKeyVerifyReason": MessageLookupByLibrary.simpleMessage(
            "如果您忘记了您的密码，您的恢复密钥是恢复您的照片的唯一途径。 您可以在“设置 > 账户”中找到您的恢复密钥。\n\n请在此输入您的恢复密钥以确认您已经正确地保存了它。"),
        "recoverySuccessful": MessageLookupByLibrary.simpleMessage("恢复成功!"),
        "recreatePasswordBody": MessageLookupByLibrary.simpleMessage(
            "当前设备的功能不足以验证您的密码，但我们可以以适用于所有设备的方式重新生成。\n\n请使用您的恢复密钥登录并重新生成您的密码（如果您愿意，可以再次使用相同的密码）。"),
        "recreatePasswordTitle": MessageLookupByLibrary.simpleMessage("重新创建密码"),
        "reddit": MessageLookupByLibrary.simpleMessage("Reddit"),
        "referFriendsAnd2xYourPlan":
            MessageLookupByLibrary.simpleMessage("推荐朋友和 2 倍您的计划"),
        "referralStep1": MessageLookupByLibrary.simpleMessage("1. 将此代码提供给您的朋友"),
        "referralStep2": MessageLookupByLibrary.simpleMessage("2. 他们注册一个付费计划"),
        "referralStep3": m41,
        "referrals": MessageLookupByLibrary.simpleMessage("推荐人"),
        "referralsAreCurrentlyPaused":
            MessageLookupByLibrary.simpleMessage("推荐已暂停"),
        "remindToEmptyDeviceTrash": MessageLookupByLibrary.simpleMessage(
            "同时从“设置”->“存储”中清空“最近删除”以领取释放的空间"),
        "remindToEmptyEnteTrash":
            MessageLookupByLibrary.simpleMessage("同时清空您的“回收站”以领取释放的空间"),
        "remoteImages": MessageLookupByLibrary.simpleMessage("远程图像"),
        "remoteThumbnails": MessageLookupByLibrary.simpleMessage("远程缩略图"),
        "remoteVideos": MessageLookupByLibrary.simpleMessage("远程视频"),
        "remove": MessageLookupByLibrary.simpleMessage("移除"),
        "removeDuplicates": MessageLookupByLibrary.simpleMessage("移除重复内容"),
        "removeFromAlbum": MessageLookupByLibrary.simpleMessage("从相册中移除"),
        "removeFromAlbumTitle":
            MessageLookupByLibrary.simpleMessage("要从相册中移除吗？"),
        "removeFromFavorite": MessageLookupByLibrary.simpleMessage("从收藏中移除"),
        "removeLink": MessageLookupByLibrary.simpleMessage("移除链接"),
        "removeParticipant": MessageLookupByLibrary.simpleMessage("移除参与者"),
        "removeParticipantBody": m42,
        "removePublicLink": MessageLookupByLibrary.simpleMessage("删除公开链接"),
        "removeShareItemsWarning":
            MessageLookupByLibrary.simpleMessage("您要删除的某些项目是由其他人添加的，您将无法访问它们"),
        "removeWithQuestionMark": MessageLookupByLibrary.simpleMessage("要移除吗?"),
        "removingFromFavorites":
            MessageLookupByLibrary.simpleMessage("正在从收藏中删除..."),
        "rename": MessageLookupByLibrary.simpleMessage("重命名"),
        "renameAlbum": MessageLookupByLibrary.simpleMessage("重命名相册"),
        "renameFile": MessageLookupByLibrary.simpleMessage("重命名文件"),
        "renewSubscription": MessageLookupByLibrary.simpleMessage("续费订阅"),
        "renewsOn": m43,
        "reportABug": MessageLookupByLibrary.simpleMessage("报告错误"),
        "reportBug": MessageLookupByLibrary.simpleMessage("报告错误"),
        "resendEmail": MessageLookupByLibrary.simpleMessage("重新发送电子邮件"),
        "resetIgnoredFiles": MessageLookupByLibrary.simpleMessage("重置忽略的文件"),
        "resetPasswordTitle": MessageLookupByLibrary.simpleMessage("重置密码"),
        "resetToDefault": MessageLookupByLibrary.simpleMessage("重置为默认设置"),
        "restore": MessageLookupByLibrary.simpleMessage("恢复"),
        "restoreToAlbum": MessageLookupByLibrary.simpleMessage("恢复到相册"),
        "restoringFiles": MessageLookupByLibrary.simpleMessage("正在恢复文件..."),
        "retry": MessageLookupByLibrary.simpleMessage("重试"),
        "reviewDeduplicateItems":
            MessageLookupByLibrary.simpleMessage("请检查并删除您认为重复的项目。"),
        "rotateLeft": MessageLookupByLibrary.simpleMessage("向左旋转"),
        "rotateRight": MessageLookupByLibrary.simpleMessage("向右旋转"),
        "safelyStored": MessageLookupByLibrary.simpleMessage("安全存储"),
        "save": MessageLookupByLibrary.simpleMessage("保存"),
        "saveCollage": MessageLookupByLibrary.simpleMessage("保存拼贴"),
        "saveCopy": MessageLookupByLibrary.simpleMessage("保存副本"),
        "saveKey": MessageLookupByLibrary.simpleMessage("保存密钥"),
        "saveYourRecoveryKeyIfYouHaventAlready":
            MessageLookupByLibrary.simpleMessage("如果你还没有就请保存你的恢复密钥"),
        "saving": MessageLookupByLibrary.simpleMessage("正在保存..."),
        "scanCode": MessageLookupByLibrary.simpleMessage("扫描代码"),
        "scanThisBarcodeWithnyourAuthenticatorApp":
            MessageLookupByLibrary.simpleMessage("用您的身份验证器应用\n扫描此条码"),
        "searchAlbumsEmptySection": MessageLookupByLibrary.simpleMessage("相册"),
        "searchByAlbumNameHint": MessageLookupByLibrary.simpleMessage("相册名称"),
        "searchByExamples": MessageLookupByLibrary.simpleMessage(
            "• 相册名称（例如“相机”）\n• 文件类型（例如“视频”、“.gif”）\n• 年份和月份（例如“2022”、“一月”）\n• 假期（例如“圣诞节”）\n• 照片说明（例如“#和女儿独居，好开心啊”）"),
        "searchCaptionEmptySection": MessageLookupByLibrary.simpleMessage(
            "在照片信息中添加“#旅游”等描述，以便在此处快速找到它们"),
        "searchDatesEmptySection":
            MessageLookupByLibrary.simpleMessage("按日期搜索，月份或年份"),
        "searchFaceEmptySection":
            MessageLookupByLibrary.simpleMessage("查找一个人的所有照片"),
        "searchFileTypesAndNamesEmptySection":
            MessageLookupByLibrary.simpleMessage("文件类型和名称"),
        "searchHint1": MessageLookupByLibrary.simpleMessage("在设备上快速搜索"),
        "searchHint2": MessageLookupByLibrary.simpleMessage("照片日期、描述"),
        "searchHint3": MessageLookupByLibrary.simpleMessage("相册、文件名和类型"),
        "searchHint4": MessageLookupByLibrary.simpleMessage("位置"),
        "searchHint5": MessageLookupByLibrary.simpleMessage("即将到来：面部和魔法搜索✨"),
        "searchHintText": MessageLookupByLibrary.simpleMessage("相册，月，日，年，..."),
        "searchLocationEmptySection":
            MessageLookupByLibrary.simpleMessage("在照片的一定半径内拍摄的几组照片"),
        "searchPeopleEmptySection":
            MessageLookupByLibrary.simpleMessage("邀请他人，您将在此看到他们分享的所有照片"),
        "searchResultCount": m44,
        "security": MessageLookupByLibrary.simpleMessage("安全"),
        "selectALocation": MessageLookupByLibrary.simpleMessage("选择一个位置"),
        "selectALocationFirst":
            MessageLookupByLibrary.simpleMessage("首先选择一个位置"),
        "selectAlbum": MessageLookupByLibrary.simpleMessage("选择相册"),
        "selectAll": MessageLookupByLibrary.simpleMessage("全选"),
        "selectFoldersForBackup":
            MessageLookupByLibrary.simpleMessage("选择要备份的文件夹"),
        "selectItemsToAdd": MessageLookupByLibrary.simpleMessage("选择要添加的项目"),
        "selectLanguage": MessageLookupByLibrary.simpleMessage("选择语言"),
        "selectMorePhotos": MessageLookupByLibrary.simpleMessage("选择更多照片"),
        "selectReason": MessageLookupByLibrary.simpleMessage("选择原因"),
        "selectYourPlan": MessageLookupByLibrary.simpleMessage("选择您的计划"),
        "selectedFilesAreNotOnEnte":
            MessageLookupByLibrary.simpleMessage("所选文件不在ente上"),
        "selectedFoldersWillBeEncryptedAndBackedUp":
            MessageLookupByLibrary.simpleMessage("所选文件夹将被加密和备份"),
        "selectedItemsWillBeDeletedFromAllAlbumsAndMoved":
            MessageLookupByLibrary.simpleMessage("所选项目将从所有相册中删除并移动到回收站。"),
        "selectedPhotos": m45,
        "selectedPhotosWithYours": m46,
        "send": MessageLookupByLibrary.simpleMessage("发送"),
        "sendEmail": MessageLookupByLibrary.simpleMessage("发送电子邮件"),
        "sendInvite": MessageLookupByLibrary.simpleMessage("发送邀请"),
        "sendLink": MessageLookupByLibrary.simpleMessage("发送链接"),
        "sessionExpired": MessageLookupByLibrary.simpleMessage("会话已过期"),
        "setAPassword": MessageLookupByLibrary.simpleMessage("设置密码"),
        "setAs": MessageLookupByLibrary.simpleMessage("设置为"),
        "setCover": MessageLookupByLibrary.simpleMessage("设置封面"),
        "setLabel": MessageLookupByLibrary.simpleMessage("设置"),
        "setPasswordTitle": MessageLookupByLibrary.simpleMessage("设置密码"),
        "setRadius": MessageLookupByLibrary.simpleMessage("设定半径"),
        "setupComplete": MessageLookupByLibrary.simpleMessage("设置完成"),
        "share": MessageLookupByLibrary.simpleMessage("分享"),
        "shareALink": MessageLookupByLibrary.simpleMessage("分享链接"),
        "shareAlbumHint":
            MessageLookupByLibrary.simpleMessage("打开相册并点击右上角的分享按钮进行分享"),
        "shareAnAlbumNow": MessageLookupByLibrary.simpleMessage("立即分享相册"),
        "shareLink": MessageLookupByLibrary.simpleMessage("分享链接"),
        "shareMyVerificationID": m47,
        "shareOnlyWithThePeopleYouWant":
            MessageLookupByLibrary.simpleMessage("仅与您想要的人分享"),
        "shareTextConfirmOthersVerificationID": m48,
        "shareTextRecommendUsingEnte": MessageLookupByLibrary.simpleMessage(
            "下载 ente，以便我们轻松分享原始质量的照片和视频\n\nhttps://ente.io"),
        "shareTextReferralCode": m49,
        "shareWithNonenteUsers":
            MessageLookupByLibrary.simpleMessage("与非ente 用户分享"),
        "shareWithPeopleSectionTitle": m50,
        "shareYourFirstAlbum":
            MessageLookupByLibrary.simpleMessage("分享您的第一个相册"),
        "sharedAlbumSectionDescription": MessageLookupByLibrary.simpleMessage(
            "与其他ente用户创建共享和协作相册，包括免费计划的用户。"),
        "sharedByMe": MessageLookupByLibrary.simpleMessage("由我共享的"),
        "sharedByYou": MessageLookupByLibrary.simpleMessage("您共享的"),
        "sharedPhotoNotifications":
            MessageLookupByLibrary.simpleMessage("新共享的照片"),
        "sharedPhotoNotificationsExplanation":
            MessageLookupByLibrary.simpleMessage("当有人将照片添加到您所属的共享相册时收到通知"),
        "sharedWith": m51,
        "sharedWithMe": MessageLookupByLibrary.simpleMessage("与我共享"),
        "sharedWithYou": MessageLookupByLibrary.simpleMessage("已与您共享"),
        "sharing": MessageLookupByLibrary.simpleMessage("正在分享..."),
        "showMemories": MessageLookupByLibrary.simpleMessage("显示回忆"),
        "signOutFromOtherDevices":
            MessageLookupByLibrary.simpleMessage("从其他设备退出登录"),
        "signOutOtherBody": MessageLookupByLibrary.simpleMessage(
            "如果你认为有人可能知道你的密码，你可以强制所有使用你账户的其他设备退出登录。"),
        "signOutOtherDevices": MessageLookupByLibrary.simpleMessage("登出其他设备"),
        "signUpTerms": MessageLookupByLibrary.simpleMessage(
            "我同意 <u-terms>服务条款</u-terms> 和 <u-policy>隐私政策</u-policy>"),
        "singleFileDeleteFromDevice": m52,
        "singleFileDeleteHighlight":
            MessageLookupByLibrary.simpleMessage("它将从所有相册中删除。"),
        "singleFileInBothLocalAndRemote": m53,
        "singleFileInRemoteOnly": m54,
        "skip": MessageLookupByLibrary.simpleMessage("略过"),
        "social": MessageLookupByLibrary.simpleMessage("社交"),
        "someItemsAreInBothEnteAndYourDevice":
            MessageLookupByLibrary.simpleMessage("有些项目既在ente 也在您的设备中。"),
        "someOfTheFilesYouAreTryingToDeleteAre":
            MessageLookupByLibrary.simpleMessage("您要删除的部分文件仅在您的设备上可用，且删除后无法恢复"),
        "someoneSharingAlbumsWithYouShouldSeeTheSameId":
            MessageLookupByLibrary.simpleMessage("与您共享相册的人应该会在他们的设备上看到相同的 ID。"),
        "somethingWentWrong": MessageLookupByLibrary.simpleMessage("出了些问题"),
        "somethingWentWrongPleaseTryAgain":
            MessageLookupByLibrary.simpleMessage("出了点问题，请重试"),
        "sorry": MessageLookupByLibrary.simpleMessage("抱歉"),
        "sorryCouldNotAddToFavorites":
            MessageLookupByLibrary.simpleMessage("抱歉，无法添加到收藏！"),
        "sorryCouldNotRemoveFromFavorites":
            MessageLookupByLibrary.simpleMessage("抱歉，无法从收藏中移除！"),
        "sorryTheCodeYouveEnteredIsIncorrect":
            MessageLookupByLibrary.simpleMessage("抱歉，您输入的代码不正确"),
        "sorryWeCouldNotGenerateSecureKeysOnThisDevicennplease":
            MessageLookupByLibrary.simpleMessage(
                "抱歉，我们无法在此设备上生成安全密钥。\n\n请使用其他设备注册。"),
        "sortAlbumsBy": MessageLookupByLibrary.simpleMessage("排序方式"),
        "sortNewestFirst": MessageLookupByLibrary.simpleMessage("最新在前"),
        "sortOldestFirst": MessageLookupByLibrary.simpleMessage("最旧在前"),
        "sparkleSuccess": MessageLookupByLibrary.simpleMessage("✨ 成功"),
        "startBackup": MessageLookupByLibrary.simpleMessage("开始备份"),
        "status": MessageLookupByLibrary.simpleMessage("状态"),
        "storage": MessageLookupByLibrary.simpleMessage("存储空间"),
        "storageBreakupFamily": MessageLookupByLibrary.simpleMessage("家庭"),
        "storageBreakupYou": MessageLookupByLibrary.simpleMessage("您"),
        "storageInGB": m55,
        "storageLimitExceeded": MessageLookupByLibrary.simpleMessage("已超出存储限制"),
        "storageUsageInfo": m56,
        "strongStrength": MessageLookupByLibrary.simpleMessage("强"),
        "subAlreadyLinkedErrMessage": m57,
        "subWillBeCancelledOn": m58,
        "subscribe": MessageLookupByLibrary.simpleMessage("订阅"),
        "subscribeToEnableSharing":
            MessageLookupByLibrary.simpleMessage("您的订阅似乎已过期。请订阅以启用分享。"),
        "subscription": MessageLookupByLibrary.simpleMessage("订阅"),
        "success": MessageLookupByLibrary.simpleMessage("成功"),
        "successfullyArchived": MessageLookupByLibrary.simpleMessage("归档成功"),
        "successfullyHid": MessageLookupByLibrary.simpleMessage("已成功隐藏"),
        "successfullyUnarchived":
            MessageLookupByLibrary.simpleMessage("取消归档成功"),
        "successfullyUnhid": MessageLookupByLibrary.simpleMessage("已成功取消隐藏"),
        "suggestFeatures": MessageLookupByLibrary.simpleMessage("建议新功能"),
        "support": MessageLookupByLibrary.simpleMessage("支持"),
        "syncProgress": m59,
        "syncStopped": MessageLookupByLibrary.simpleMessage("同步已停止"),
        "syncing": MessageLookupByLibrary.simpleMessage("正在同步···"),
        "systemTheme": MessageLookupByLibrary.simpleMessage("系统"),
        "tapToCopy": MessageLookupByLibrary.simpleMessage("点击以复制"),
        "tapToEnterCode": MessageLookupByLibrary.simpleMessage("点击以输入代码"),
        "tempErrorContactSupportIfPersists":
            MessageLookupByLibrary.simpleMessage(
                "看起来出了点问题。 请稍后重试。 如果错误仍然存在，请联系我们的支持团队。"),
        "terminate": MessageLookupByLibrary.simpleMessage("终止"),
        "terminateSession": MessageLookupByLibrary.simpleMessage("是否终止会话？"),
        "terms": MessageLookupByLibrary.simpleMessage("使用条款"),
        "termsOfServicesTitle": MessageLookupByLibrary.simpleMessage("使用条款"),
        "thankYou": MessageLookupByLibrary.simpleMessage("非常感谢您"),
        "thankYouForSubscribing":
            MessageLookupByLibrary.simpleMessage("感谢您的订阅！"),
        "theDownloadCouldNotBeCompleted":
            MessageLookupByLibrary.simpleMessage("未能完成下载"),
        "theRecoveryKeyYouEnteredIsIncorrect":
            MessageLookupByLibrary.simpleMessage("您输入的恢复密钥不正确"),
        "theme": MessageLookupByLibrary.simpleMessage("主题"),
        "theseItemsWillBeDeletedFromYourDevice":
            MessageLookupByLibrary.simpleMessage("这些项目将从您的设备中删除。"),
        "theyAlsoGetXGb": m60,
        "theyWillBeDeletedFromAllAlbums":
            MessageLookupByLibrary.simpleMessage("他们将从所有相册中删除。"),
        "thisActionCannotBeUndone":
            MessageLookupByLibrary.simpleMessage("此操作无法撤销"),
        "thisAlbumAlreadyHDACollaborativeLink":
            MessageLookupByLibrary.simpleMessage("此相册已经有一个协作链接"),
        "thisCanBeUsedToRecoverYourAccountIfYou":
            MessageLookupByLibrary.simpleMessage("如果您丢失了双因素，这可以用来恢复您的账户"),
        "thisDevice": MessageLookupByLibrary.simpleMessage("此设备"),
        "thisEmailIsAlreadyInUse":
            MessageLookupByLibrary.simpleMessage("这个邮箱地址已经被使用"),
        "thisImageHasNoExifData":
            MessageLookupByLibrary.simpleMessage("此图像没有Exif 数据"),
        "thisIsPersonVerificationId": m61,
        "thisIsYourVerificationId":
            MessageLookupByLibrary.simpleMessage("这是您的验证 ID"),
        "thisWillLogYouOutOfTheFollowingDevice":
            MessageLookupByLibrary.simpleMessage("这将使您在以下设备中退出登录："),
        "thisWillLogYouOutOfThisDevice":
            MessageLookupByLibrary.simpleMessage("这将使您在此设备上退出登录！"),
        "toHideAPhotoOrVideo": MessageLookupByLibrary.simpleMessage("隐藏照片或视频"),
        "toResetVerifyEmail":
            MessageLookupByLibrary.simpleMessage("要重置您的密码，请先验证您的电子邮件。"),
        "todaysLogs": MessageLookupByLibrary.simpleMessage("当天日志"),
        "total": MessageLookupByLibrary.simpleMessage("总计"),
        "totalSize": MessageLookupByLibrary.simpleMessage("总大小"),
        "trash": MessageLookupByLibrary.simpleMessage("回收站"),
        "trashDaysLeft": m62,
        "tryAgain": MessageLookupByLibrary.simpleMessage("请再试一次"),
        "turnOnBackupForAutoUpload":
            MessageLookupByLibrary.simpleMessage("打开备份以自动上传添加到此设备文件夹的文件。"),
        "twitter": MessageLookupByLibrary.simpleMessage("Twitter"),
        "twoMonthsFreeOnYearlyPlans":
            MessageLookupByLibrary.simpleMessage("在年度计划上免费获得 2 个月"),
        "twofactor": MessageLookupByLibrary.simpleMessage("两因素认证"),
        "twofactorAuthenticationHasBeenDisabled":
            MessageLookupByLibrary.simpleMessage("双因素认证已被禁用"),
        "twofactorAuthenticationPageTitle":
            MessageLookupByLibrary.simpleMessage("双因素认证"),
        "twofactorAuthenticationSuccessfullyReset":
            MessageLookupByLibrary.simpleMessage("成功重置双因素认证"),
        "twofactorSetup": MessageLookupByLibrary.simpleMessage("双因素认证设置"),
        "unarchive": MessageLookupByLibrary.simpleMessage("取消存档"),
        "unarchiveAlbum": MessageLookupByLibrary.simpleMessage("取消存档相册"),
        "unarchiving": MessageLookupByLibrary.simpleMessage("正在取消归档..."),
        "uncategorized": MessageLookupByLibrary.simpleMessage("未分类的"),
        "unhide": MessageLookupByLibrary.simpleMessage("取消隐藏"),
        "unhideToAlbum": MessageLookupByLibrary.simpleMessage("取消隐藏到相册"),
        "unhiding": MessageLookupByLibrary.simpleMessage("正在取消隐藏..."),
        "unhidingFilesToAlbum":
            MessageLookupByLibrary.simpleMessage("正在取消隐藏文件到相册"),
        "unlock": MessageLookupByLibrary.simpleMessage("解锁"),
        "unpinAlbum": MessageLookupByLibrary.simpleMessage("取消置顶相册"),
        "unselectAll": MessageLookupByLibrary.simpleMessage("取消全部选择"),
        "update": MessageLookupByLibrary.simpleMessage("更新"),
        "updateAvailable": MessageLookupByLibrary.simpleMessage("有可用的更新"),
        "updatingFolderSelection":
            MessageLookupByLibrary.simpleMessage("正在更新文件夹选择..."),
        "upgrade": MessageLookupByLibrary.simpleMessage("升级"),
        "uploadingFilesToAlbum":
            MessageLookupByLibrary.simpleMessage("正在将文件上传到相册..."),
        "upto50OffUntil4thDec":
            MessageLookupByLibrary.simpleMessage("最高五折优惠，直至12月4日。"),
        "usableReferralStorageInfo": MessageLookupByLibrary.simpleMessage(
            "可用存储空间受您当前计划的限制。 当您升级您的计划时，超出要求的存储空间将自动变为可用。"),
        "usePublicLinksForPeopleNotOnEnte":
            MessageLookupByLibrary.simpleMessage("为不在ente 上的人使用公共链接"),
        "useRecoveryKey": MessageLookupByLibrary.simpleMessage("使用恢复密钥"),
        "useSelectedPhoto": MessageLookupByLibrary.simpleMessage("使用所选照片"),
        "usedSpace": MessageLookupByLibrary.simpleMessage("已用空间"),
<<<<<<< HEAD
        "validTill": m64,
=======
        "validTill": m63,
>>>>>>> ea723f11
        "verificationFailedPleaseTryAgain":
            MessageLookupByLibrary.simpleMessage("验证失败，请重试"),
        "verificationId": MessageLookupByLibrary.simpleMessage("验证 ID"),
        "verify": MessageLookupByLibrary.simpleMessage("验证"),
        "verifyEmail": MessageLookupByLibrary.simpleMessage("验证电子邮件"),
        "verifyEmailID": m64,
        "verifyIDLabel": MessageLookupByLibrary.simpleMessage("验证"),
        "verifyPassword": MessageLookupByLibrary.simpleMessage("验证密码"),
        "verifying": MessageLookupByLibrary.simpleMessage("正在验证..."),
        "verifyingRecoveryKey":
            MessageLookupByLibrary.simpleMessage("正在验证恢复密钥..."),
        "videoSmallCase": MessageLookupByLibrary.simpleMessage("视频"),
        "videos": MessageLookupByLibrary.simpleMessage("视频"),
        "viewActiveSessions": MessageLookupByLibrary.simpleMessage("查看活动会话"),
        "viewAddOnButton": MessageLookupByLibrary.simpleMessage("查看附加组件"),
        "viewAll": MessageLookupByLibrary.simpleMessage("查看全部"),
        "viewAllExifData": MessageLookupByLibrary.simpleMessage("查看所有 EXIF 数据"),
        "viewLogs": MessageLookupByLibrary.simpleMessage("查看日志"),
        "viewRecoveryKey": MessageLookupByLibrary.simpleMessage("查看恢复密钥"),
        "viewer": MessageLookupByLibrary.simpleMessage("查看者"),
        "visitWebToManage":
            MessageLookupByLibrary.simpleMessage("请访问 web.ente.io 来管理您的订阅"),
        "waitingForWifi": MessageLookupByLibrary.simpleMessage("正在等待 WiFi..."),
        "weAreOpenSource": MessageLookupByLibrary.simpleMessage("我们是开源的 ！"),
        "weDontSupportEditingPhotosAndAlbumsThatYouDont":
            MessageLookupByLibrary.simpleMessage("我们不支持编辑您尚未拥有的照片和相册"),
        "weHaveSendEmailTo": m65,
        "weakStrength": MessageLookupByLibrary.simpleMessage("弱"),
        "welcomeBack": MessageLookupByLibrary.simpleMessage("欢迎回来！"),
        "yearly": MessageLookupByLibrary.simpleMessage("每年"),
        "yearsAgo": m66,
        "yes": MessageLookupByLibrary.simpleMessage("是"),
        "yesCancel": MessageLookupByLibrary.simpleMessage("是的，取消"),
        "yesConvertToViewer": MessageLookupByLibrary.simpleMessage("是的，转换为查看者"),
        "yesDelete": MessageLookupByLibrary.simpleMessage("是的, 删除"),
        "yesDiscardChanges": MessageLookupByLibrary.simpleMessage("是的，放弃更改"),
        "yesLogout": MessageLookupByLibrary.simpleMessage("是的，退出登陆"),
        "yesRemove": MessageLookupByLibrary.simpleMessage("是，移除"),
        "yesRenew": MessageLookupByLibrary.simpleMessage("是的，续费"),
        "you": MessageLookupByLibrary.simpleMessage("您"),
        "youAreOnAFamilyPlan":
            MessageLookupByLibrary.simpleMessage("你在一个家庭计划中！"),
        "youAreOnTheLatestVersion":
            MessageLookupByLibrary.simpleMessage("当前为最新版本"),
        "youCanAtMaxDoubleYourStorage":
            MessageLookupByLibrary.simpleMessage("* 您最多可以将您的存储空间增加一倍"),
        "youCanManageYourLinksInTheShareTab":
            MessageLookupByLibrary.simpleMessage("您可以在分享选项卡中管理您的链接。"),
        "youCanTrySearchingForADifferentQuery":
            MessageLookupByLibrary.simpleMessage("您可以尝试搜索不同的查询。"),
        "youCannotDowngradeToThisPlan":
            MessageLookupByLibrary.simpleMessage("您不能降级到此计划"),
        "youCannotShareWithYourself":
            MessageLookupByLibrary.simpleMessage("莫开玩笑，您不能与自己分享"),
        "youDontHaveAnyArchivedItems":
            MessageLookupByLibrary.simpleMessage("您没有任何存档的项目。"),
        "youHaveSuccessfullyFreedUp": m67,
        "yourAccountHasBeenDeleted":
            MessageLookupByLibrary.simpleMessage("您的账户已删除"),
        "yourMap": MessageLookupByLibrary.simpleMessage("您的地图"),
        "yourPlanWasSuccessfullyDowngraded":
            MessageLookupByLibrary.simpleMessage("您的计划已成功降级"),
        "yourPlanWasSuccessfullyUpgraded":
            MessageLookupByLibrary.simpleMessage("您的计划已成功升级"),
        "yourPurchaseWasSuccessful":
            MessageLookupByLibrary.simpleMessage("您购买成功！"),
        "yourStorageDetailsCouldNotBeFetched":
            MessageLookupByLibrary.simpleMessage("无法获取您的存储详情"),
        "yourSubscriptionHasExpired":
            MessageLookupByLibrary.simpleMessage("您的订阅已过期"),
        "yourSubscriptionWasUpdatedSuccessfully":
            MessageLookupByLibrary.simpleMessage("您的订阅已成功更新"),
        "yourVerificationCodeHasExpired":
            MessageLookupByLibrary.simpleMessage("您的验证码已过期"),
        "youveNoDuplicateFilesThatCanBeCleared":
            MessageLookupByLibrary.simpleMessage("您没有可以被清除的重复文件"),
        "youveNoFilesInThisAlbumThatCanBeDeleted":
            MessageLookupByLibrary.simpleMessage("您在此相册中没有可以删除的文件"),
        "zoomOutToSeePhotos": MessageLookupByLibrary.simpleMessage("缩小以查看照片")
      };
}<|MERGE_RESOLUTION|>--- conflicted
+++ resolved
@@ -179,13 +179,7 @@
   static String m62(count) =>
       "${Intl.plural(count, zero: '', one: '1天', other: '${count} 天')}";
 
-<<<<<<< HEAD
-  static String m64(endDate) => "有效期至 ${endDate}";
-
-  static String m60(email) => "验证 ${email}";
-=======
   static String m63(endDate) => "有效期至 ${endDate}";
->>>>>>> ea723f11
 
   static String m64(email) => "验证 ${email}";
 
@@ -213,13 +207,9 @@
         "addLocation": MessageLookupByLibrary.simpleMessage("添加地点"),
         "addLocationButton": MessageLookupByLibrary.simpleMessage("添加"),
         "addMore": MessageLookupByLibrary.simpleMessage("添加更多"),
-<<<<<<< HEAD
-        "addOnPageSubtitle": MessageLookupByLibrary.simpleMessage("附加组件详情"),
-=======
         "addNew": MessageLookupByLibrary.simpleMessage("新建"),
         "addOnPageSubtitle": MessageLookupByLibrary.simpleMessage("附加组件详情"),
         "addOnValidTill": m1,
->>>>>>> ea723f11
         "addOns": MessageLookupByLibrary.simpleMessage("附加组件"),
         "addPhotos": MessageLookupByLibrary.simpleMessage("添加照片"),
         "addSelected": MessageLookupByLibrary.simpleMessage("添加所选项"),
@@ -1210,11 +1200,7 @@
         "useRecoveryKey": MessageLookupByLibrary.simpleMessage("使用恢复密钥"),
         "useSelectedPhoto": MessageLookupByLibrary.simpleMessage("使用所选照片"),
         "usedSpace": MessageLookupByLibrary.simpleMessage("已用空间"),
-<<<<<<< HEAD
-        "validTill": m64,
-=======
         "validTill": m63,
->>>>>>> ea723f11
         "verificationFailedPleaseTryAgain":
             MessageLookupByLibrary.simpleMessage("验证失败，请重试"),
         "verificationId": MessageLookupByLibrary.simpleMessage("验证 ID"),
