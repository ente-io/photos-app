--- conflicted
+++ resolved
@@ -213,8 +213,6 @@
         "aNewVersionOfEnteIsAvailable": MessageLookupByLibrary.simpleMessage(
             "A new version of ente is available."),
         "about": MessageLookupByLibrary.simpleMessage("About"),
-        "acceptTrustInvite":
-            MessageLookupByLibrary.simpleMessage("Accept Invite"),
         "account": MessageLookupByLibrary.simpleMessage("Account"),
         "accountWelcomeBack":
             MessageLookupByLibrary.simpleMessage("Welcome back!"),
@@ -234,10 +232,7 @@
         "addNew": MessageLookupByLibrary.simpleMessage("Add new"),
         "addOnPageSubtitle":
             MessageLookupByLibrary.simpleMessage("Details of add-ons"),
-<<<<<<< HEAD
-=======
         "addOnValidTill": m1,
->>>>>>> ea723f11
         "addOns": MessageLookupByLibrary.simpleMessage("Add-ons"),
         "addPhotos": MessageLookupByLibrary.simpleMessage("Add photos"),
         "addSelected": MessageLookupByLibrary.simpleMessage("Add selected"),
@@ -245,8 +240,6 @@
         "addToEnte": MessageLookupByLibrary.simpleMessage("Add to ente"),
         "addToHiddenAlbum":
             MessageLookupByLibrary.simpleMessage("Add to hidden album"),
-        "addTrustedContact":
-            MessageLookupByLibrary.simpleMessage("Add Trusted Contact"),
         "addViewer": MessageLookupByLibrary.simpleMessage("Add viewer"),
         "addYourPhotosNow":
             MessageLookupByLibrary.simpleMessage("Add your photos now"),
@@ -381,15 +374,7 @@
         "canOnlyRemoveFilesOwnedByYou": MessageLookupByLibrary.simpleMessage(
             "Can only remove files owned by you"),
         "cancel": MessageLookupByLibrary.simpleMessage("Cancel"),
-<<<<<<< HEAD
-        "cancelAccountRecovery":
-            MessageLookupByLibrary.simpleMessage("Cancel recovery"),
-        "cancelAccountRecoveryBody": MessageLookupByLibrary.simpleMessage(
-            "Are you sure you want to cancel recovery?"),
-        "cancelOtherSubscription": m5,
-=======
         "cancelOtherSubscription": m6,
->>>>>>> ea723f11
         "cancelSubscription":
             MessageLookupByLibrary.simpleMessage("Cancel subscription"),
         "cannotAddMorePhotosAfterBecomingViewer": m7,
@@ -513,8 +498,6 @@
         "darkTheme": MessageLookupByLibrary.simpleMessage("Dark"),
         "dayToday": MessageLookupByLibrary.simpleMessage("Today"),
         "dayYesterday": MessageLookupByLibrary.simpleMessage("Yesterday"),
-        "declineTrustInvite":
-            MessageLookupByLibrary.simpleMessage("Decline Invite"),
         "decrypting": MessageLookupByLibrary.simpleMessage("Decrypting..."),
         "decryptingVideo":
             MessageLookupByLibrary.simpleMessage("Decrypting video..."),
@@ -626,8 +609,6 @@
             MessageLookupByLibrary.simpleMessage("Email verification"),
         "emailYourLogs":
             MessageLookupByLibrary.simpleMessage("Email your logs"),
-        "emergencyContacts":
-            MessageLookupByLibrary.simpleMessage("Emergency Contacts"),
         "empty": MessageLookupByLibrary.simpleMessage("Empty"),
         "emptyTrash": MessageLookupByLibrary.simpleMessage("Empty trash?"),
         "enableMaps": MessageLookupByLibrary.simpleMessage("Enable Maps"),
@@ -915,8 +896,6 @@
         "movedToTrash": MessageLookupByLibrary.simpleMessage("Moved to trash"),
         "movingFilesToAlbum":
             MessageLookupByLibrary.simpleMessage("Moving files to album..."),
-        "myTrustedContact":
-            MessageLookupByLibrary.simpleMessage("My Trusted Contact"),
         "name": MessageLookupByLibrary.simpleMessage("Name"),
         "networkConnectionRefusedErr": MessageLookupByLibrary.simpleMessage(
             "Unable to connect to Ente, please retry after sometime. If the error persists, please contact support."),
@@ -1114,7 +1093,6 @@
             MessageLookupByLibrary.simpleMessage("Remove from album?"),
         "removeFromFavorite":
             MessageLookupByLibrary.simpleMessage("Remove from favorite"),
-        "removeInvite": MessageLookupByLibrary.simpleMessage("Remove invite"),
         "removeLink": MessageLookupByLibrary.simpleMessage("Remove link"),
         "removeParticipant":
             MessageLookupByLibrary.simpleMessage("Remove participant"),
@@ -1125,8 +1103,6 @@
             "Some of the items you are removing were added by other people, and you will lose access to them"),
         "removeWithQuestionMark":
             MessageLookupByLibrary.simpleMessage("Remove?"),
-        "removeYourselfAsTrustedContact": MessageLookupByLibrary.simpleMessage(
-            "Remove yourself as trusted contact"),
         "removingFromFavorites":
             MessageLookupByLibrary.simpleMessage("Removing from favorites..."),
         "rename": MessageLookupByLibrary.simpleMessage("Rename"),
@@ -1317,8 +1293,6 @@
         "sortNewestFirst": MessageLookupByLibrary.simpleMessage("Newest first"),
         "sortOldestFirst": MessageLookupByLibrary.simpleMessage("Oldest first"),
         "sparkleSuccess": MessageLookupByLibrary.simpleMessage("✨ Success"),
-        "startAccountRecoveryTitle":
-            MessageLookupByLibrary.simpleMessage("Start recovery"),
         "startBackup": MessageLookupByLibrary.simpleMessage("Start backup"),
         "status": MessageLookupByLibrary.simpleMessage("Status"),
         "storage": MessageLookupByLibrary.simpleMessage("Storage"),
@@ -1405,13 +1379,7 @@
         "total": MessageLookupByLibrary.simpleMessage("total"),
         "totalSize": MessageLookupByLibrary.simpleMessage("Total size"),
         "trash": MessageLookupByLibrary.simpleMessage("Trash"),
-<<<<<<< HEAD
-        "trashDaysLeft": m59,
-        "trustedContacts":
-            MessageLookupByLibrary.simpleMessage("Trusted Contacts"),
-=======
         "trashDaysLeft": m62,
->>>>>>> ea723f11
         "tryAgain": MessageLookupByLibrary.simpleMessage("Try again"),
         "turnOnBackupForAutoUpload": MessageLookupByLibrary.simpleMessage(
             "Turn on backup to automatically upload files added to this device folder to ente."),
@@ -1502,8 +1470,6 @@
         "weHaveSendEmailTo": m65,
         "weakStrength": MessageLookupByLibrary.simpleMessage("Weak"),
         "welcomeBack": MessageLookupByLibrary.simpleMessage("Welcome back!"),
-        "whyAddTrustContact": MessageLookupByLibrary.simpleMessage(
-            "Trusted contact can help in recovering your data."),
         "yearly": MessageLookupByLibrary.simpleMessage("Yearly"),
         "yearsAgo": m66,
         "yes": MessageLookupByLibrary.simpleMessage("Yes"),
