--- conflicted
+++ resolved
@@ -1080,13 +1080,10 @@
                 "Sorry, we could not generate secure keys on this device.\n\nplease sign up from a different device."),
         "sparkleSuccess": MessageLookupByLibrary.simpleMessage("✨ Success"),
         "startBackup": MessageLookupByLibrary.simpleMessage("Start backup"),
-<<<<<<< HEAD
         "status": MessageLookupByLibrary.simpleMessage("Status"),
-=======
         "storage": MessageLookupByLibrary.simpleMessage("Storage"),
         "storageBreakupFamily": MessageLookupByLibrary.simpleMessage("Family"),
         "storageBreakupYou": MessageLookupByLibrary.simpleMessage("You"),
->>>>>>> 79a96def
         "storageInGB": m32,
         "storageLimitExceeded":
             MessageLookupByLibrary.simpleMessage("Storage limit exceeded"),
