--- conflicted
+++ resolved
@@ -955,13 +955,10 @@
             "Optional, as short as you like..."),
         "orPickAnExistingOne":
             MessageLookupByLibrary.simpleMessage("Or pick an existing one"),
-<<<<<<< HEAD
         "passkey": MessageLookupByLibrary.simpleMessage("Passkey"),
         "passkeyAuthTitle":
             MessageLookupByLibrary.simpleMessage("Passkey authentication"),
-=======
         "pair": MessageLookupByLibrary.simpleMessage("Pair"),
->>>>>>> 21c733b8
         "password": MessageLookupByLibrary.simpleMessage("Password"),
         "passwordChangedSuccessfully": MessageLookupByLibrary.simpleMessage(
             "Password changed successfully"),
