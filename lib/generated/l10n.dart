--- conflicted
+++ resolved
@@ -6793,13 +6793,76 @@
     );
   }
 
-<<<<<<< HEAD
   /// `Machine learning`
   String get machineLearning {
     return Intl.message(
       'Machine learning',
       name: 'machineLearning',
-=======
+      desc: '',
+      args: [],
+    );
+  }
+
+  /// `Status`
+  String get status {
+    return Intl.message(
+      'Status',
+      name: 'status',
+      desc: '',
+      args: [],
+    );
+  }
+
+  /// `Clear indexes`
+  String get clearIndexes {
+    return Intl.message(
+      'Clear indexes',
+      name: 'clearIndexes',
+      desc: '',
+      args: [],
+    );
+  }
+
+  /// `Indexed items`
+  String get indexedItems {
+    return Intl.message(
+      'Indexed items',
+      name: 'indexedItems',
+      desc: '',
+      args: [],
+    );
+  }
+
+  /// `Unindexed items`
+  String get unindexedItems {
+    return Intl.message(
+      'Unindexed items',
+      name: 'unindexedItems',
+      desc: '',
+      args: [],
+    );
+  }
+
+  /// `Enable machine learning`
+  String get enableMachineLearning {
+    return Intl.message(
+      'Enable machine learning',
+      name: 'enableMachineLearning',
+      desc: '',
+      args: [],
+    );
+  }
+
+  /// `Please note that this will result in a higher bandwidth and battery usage until all items are indexed.`
+  String get enableMLWarning {
+    return Intl.message(
+      'Please note that this will result in a higher bandwidth and battery usage until all items are indexed.',
+      name: 'enableMLWarning',
+      desc: '',
+      args: [],
+    );
+  }
+
   /// `km`
   String get distanceInKMUnit {
     return Intl.message(
@@ -6825,73 +6888,41 @@
     return Intl.message(
       'Yesterday',
       name: 'dayYesterday',
->>>>>>> 79a96def
-      desc: '',
-      args: [],
-    );
-  }
-
-<<<<<<< HEAD
-  /// `Status`
-  String get status {
-    return Intl.message(
-      'Status',
-      name: 'status',
-=======
+      desc: '',
+      args: [],
+    );
+  }
+
   /// `Storage`
   String get storage {
     return Intl.message(
       'Storage',
       name: 'storage',
->>>>>>> 79a96def
-      desc: '',
-      args: [],
-    );
-  }
-
-<<<<<<< HEAD
-  /// `Clear indexes`
-  String get clearIndexes {
-    return Intl.message(
-      'Clear indexes',
-      name: 'clearIndexes',
-=======
+      desc: '',
+      args: [],
+    );
+  }
+
   /// `Used space`
   String get usedSpace {
     return Intl.message(
       'Used space',
       name: 'usedSpace',
->>>>>>> 79a96def
-      desc: '',
-      args: [],
-    );
-  }
-
-<<<<<<< HEAD
-  /// `Indexed items`
-  String get indexedItems {
-    return Intl.message(
-      'Indexed items',
-      name: 'indexedItems',
-=======
+      desc: '',
+      args: [],
+    );
+  }
+
   /// `Family`
   String get storageBreakupFamily {
     return Intl.message(
       'Family',
       name: 'storageBreakupFamily',
->>>>>>> 79a96def
-      desc: '',
-      args: [],
-    );
-  }
-
-<<<<<<< HEAD
-  /// `Unindexed items`
-  String get unindexedItems {
-    return Intl.message(
-      'Unindexed items',
-      name: 'unindexedItems',
-=======
+      desc: '',
+      args: [],
+    );
+  }
+
   /// `You`
   String get storageBreakupYou {
     return Intl.message(
@@ -6980,43 +7011,26 @@
     return Intl.message(
       'Set radius',
       name: 'setRadius',
->>>>>>> 79a96def
-      desc: '',
-      args: [],
-    );
-  }
-
-<<<<<<< HEAD
-  /// `Enable machine learning`
-  String get enableMachineLearning {
-    return Intl.message(
-      'Enable machine learning',
-      name: 'enableMachineLearning',
-=======
+      desc: '',
+      args: [],
+    );
+  }
+
   /// `Family`
   String get familyPlanPortalTitle {
     return Intl.message(
       'Family',
       name: 'familyPlanPortalTitle',
->>>>>>> 79a96def
-      desc: '',
-      args: [],
-    );
-  }
-
-<<<<<<< HEAD
-  /// `Please note that this will result in a higher bandwidth and battery usage until all items are indexed.`
-  String get enableMLWarning {
-    return Intl.message(
-      'Please note that this will result in a higher bandwidth and battery usage until all items are indexed.',
-      name: 'enableMLWarning',
-=======
+      desc: '',
+      args: [],
+    );
+  }
+
   /// `Add 5 family members to your existing plan without paying extra.\n\nEach member gets their own private space, and cannot see each other's files unless they're shared.\n\nFamily plans are available to customers who have a paid ente subscription.\n\nSubscribe now to get started!`
   String get familyPlanOverview {
     return Intl.message(
       'Add 5 family members to your existing plan without paying extra.\n\nEach member gets their own private space, and cannot see each other\'s files unless they\'re shared.\n\nFamily plans are available to customers who have a paid ente subscription.\n\nSubscribe now to get started!',
       name: 'familyPlanOverview',
->>>>>>> 79a96def
       desc: '',
       args: [],
     );
