// GENERATED CODE - DO NOT MODIFY BY HAND
import 'package:flutter/material.dart';
import 'package:intl/intl.dart';
import 'intl/messages_all.dart';

// **************************************************************************
// Generator: Flutter Intl IDE plugin
// Made by Localizely
// **************************************************************************

// ignore_for_file: non_constant_identifier_names, lines_longer_than_80_chars
// ignore_for_file: join_return_with_assignment, prefer_final_in_for_each
// ignore_for_file: avoid_redundant_argument_values, avoid_escaping_inner_quotes

class S {
  S();

  static S? _current;

  static S get current {
    assert(_current != null,
        'No instance of S was loaded. Try to initialize the S delegate before accessing S.current.');
    return _current!;
  }

  static const AppLocalizationDelegate delegate = AppLocalizationDelegate();

  static Future<S> load(Locale locale) {
    final name = (locale.countryCode?.isEmpty ?? false)
        ? locale.languageCode
        : locale.toString();
    final localeName = Intl.canonicalizedLocale(name);
    return initializeMessages(localeName).then((_) {
      Intl.defaultLocale = localeName;
      final instance = S();
      S._current = instance;

      return instance;
    });
  }

  static S of(BuildContext context) {
    final instance = S.maybeOf(context);
    assert(instance != null,
        'No instance of S present in the widget tree. Did you add S.delegate in localizationsDelegates?');
    return instance!;
  }

  static S? maybeOf(BuildContext context) {
    return Localizations.of<S>(context, S);
  }

  /// `Enter your email address`
  String get enterYourEmailAddress {
    return Intl.message(
      'Enter your email address',
      name: 'enterYourEmailAddress',
      desc: '',
      args: [],
    );
  }

  /// `Welcome back!`
  String get accountWelcomeBack {
    return Intl.message(
      'Welcome back!',
      name: 'accountWelcomeBack',
      desc: '',
      args: [],
    );
  }

  /// `Email`
  String get email {
    return Intl.message(
      'Email',
      name: 'email',
      desc: '',
      args: [],
    );
  }

  /// `Cancel`
  String get cancel {
    return Intl.message(
      'Cancel',
      name: 'cancel',
      desc: '',
      args: [],
    );
  }

  /// `Verify`
  String get verify {
    return Intl.message(
      'Verify',
      name: 'verify',
      desc: '',
      args: [],
    );
  }

  /// `Invalid email address`
  String get invalidEmailAddress {
    return Intl.message(
      'Invalid email address',
      name: 'invalidEmailAddress',
      desc: '',
      args: [],
    );
  }

  /// `Please enter a valid email address.`
  String get enterValidEmail {
    return Intl.message(
      'Please enter a valid email address.',
      name: 'enterValidEmail',
      desc: '',
      args: [],
    );
  }

  /// `Delete account`
  String get deleteAccount {
    return Intl.message(
      'Delete account',
      name: 'deleteAccount',
      desc: '',
      args: [],
    );
  }

  /// `What is the main reason you are deleting your account?`
  String get askDeleteReason {
    return Intl.message(
      'What is the main reason you are deleting your account?',
      name: 'askDeleteReason',
      desc: '',
      args: [],
    );
  }

  /// `We are sorry to see you go. Please share your feedback to help us improve.`
  String get deleteAccountFeedbackPrompt {
    return Intl.message(
      'We are sorry to see you go. Please share your feedback to help us improve.',
      name: 'deleteAccountFeedbackPrompt',
      desc: '',
      args: [],
    );
  }

  /// `Feedback`
  String get feedback {
    return Intl.message(
      'Feedback',
      name: 'feedback',
      desc: '',
      args: [],
    );
  }

  /// `Kindly help us with this information`
  String get kindlyHelpUsWithThisInformation {
    return Intl.message(
      'Kindly help us with this information',
      name: 'kindlyHelpUsWithThisInformation',
      desc: '',
      args: [],
    );
  }

  /// `Yes, I want to permanently delete this account and all its data.`
  String get confirmDeletePrompt {
    return Intl.message(
      'Yes, I want to permanently delete this account and all its data.',
      name: 'confirmDeletePrompt',
      desc: '',
      args: [],
    );
  }

  /// `Confirm Account Deletion`
  String get confirmAccountDeletion {
    return Intl.message(
      'Confirm Account Deletion',
      name: 'confirmAccountDeletion',
      desc: '',
      args: [],
    );
  }

  /// `Delete Account Permanently`
  String get deleteAccountPermanentlyButton {
    return Intl.message(
      'Delete Account Permanently',
      name: 'deleteAccountPermanentlyButton',
      desc: '',
      args: [],
    );
  }

  /// `Your account has been deleted`
  String get yourAccountHasBeenDeleted {
    return Intl.message(
      'Your account has been deleted',
      name: 'yourAccountHasBeenDeleted',
      desc: '',
      args: [],
    );
  }

  /// `Select reason`
  String get selectReason {
    return Intl.message(
      'Select reason',
      name: 'selectReason',
      desc: '',
      args: [],
    );
  }

  /// `It’s missing a key feature that I need`
  String get deleteReason1 {
    return Intl.message(
      'It’s missing a key feature that I need',
      name: 'deleteReason1',
      desc: '',
      args: [],
    );
  }

  /// `The app or a certain feature does not behave as I think it should`
  String get deleteReason2 {
    return Intl.message(
      'The app or a certain feature does not behave as I think it should',
      name: 'deleteReason2',
      desc: '',
      args: [],
    );
  }

  /// `I found another service that I like better`
  String get deleteReason3 {
    return Intl.message(
      'I found another service that I like better',
      name: 'deleteReason3',
      desc: '',
      args: [],
    );
  }

  /// `My reason isn’t listed`
  String get deleteReason4 {
    return Intl.message(
      'My reason isn’t listed',
      name: 'deleteReason4',
      desc: '',
      args: [],
    );
  }

  /// `Send email`
  String get sendEmail {
    return Intl.message(
      'Send email',
      name: 'sendEmail',
      desc: '',
      args: [],
    );
  }

  /// `Your request will be processed within 72 hours.`
  String get deleteRequestSLAText {
    return Intl.message(
      'Your request will be processed within 72 hours.',
      name: 'deleteRequestSLAText',
      desc: '',
      args: [],
    );
  }

  /// `Please send an email to <warning>account-deletion@ente.io</warning> from your registered email address.`
  String get deleteEmailRequest {
    return Intl.message(
      'Please send an email to <warning>account-deletion@ente.io</warning> from your registered email address.',
      name: 'deleteEmailRequest',
      desc: '',
      args: [],
    );
  }

  /// `ente <i>needs permission to</i> preserve your photos`
  String get entePhotosPerm {
    return Intl.message(
      'ente <i>needs permission to</i> preserve your photos',
      name: 'entePhotosPerm',
      desc: '',
      args: [],
    );
  }

  /// `Ok`
  String get ok {
    return Intl.message(
      'Ok',
      name: 'ok',
      desc: '',
      args: [],
    );
  }

  /// `Create account`
  String get createAccount {
    return Intl.message(
      'Create account',
      name: 'createAccount',
      desc: '',
      args: [],
    );
  }

  /// `Create new account`
  String get createNewAccount {
    return Intl.message(
      'Create new account',
      name: 'createNewAccount',
      desc: '',
      args: [],
    );
  }

  /// `Password`
  String get password {
    return Intl.message(
      'Password',
      name: 'password',
      desc: '',
      args: [],
    );
  }

  /// `Confirm password`
  String get confirmPassword {
    return Intl.message(
      'Confirm password',
      name: 'confirmPassword',
      desc: '',
      args: [],
    );
  }

  /// `Active sessions`
  String get activeSessions {
    return Intl.message(
      'Active sessions',
      name: 'activeSessions',
      desc: '',
      args: [],
    );
  }

  /// `Oops`
  String get oops {
    return Intl.message(
      'Oops',
      name: 'oops',
      desc: '',
      args: [],
    );
  }

  /// `Something went wrong, please try again`
  String get somethingWentWrongPleaseTryAgain {
    return Intl.message(
      'Something went wrong, please try again',
      name: 'somethingWentWrongPleaseTryAgain',
      desc: '',
      args: [],
    );
  }

  /// `This will log you out of this device!`
  String get thisWillLogYouOutOfThisDevice {
    return Intl.message(
      'This will log you out of this device!',
      name: 'thisWillLogYouOutOfThisDevice',
      desc: '',
      args: [],
    );
  }

  /// `This will log you out of the following device:`
  String get thisWillLogYouOutOfTheFollowingDevice {
    return Intl.message(
      'This will log you out of the following device:',
      name: 'thisWillLogYouOutOfTheFollowingDevice',
      desc: '',
      args: [],
    );
  }

  /// `Terminate session?`
  String get terminateSession {
    return Intl.message(
      'Terminate session?',
      name: 'terminateSession',
      desc: '',
      args: [],
    );
  }

  /// `Terminate`
  String get terminate {
    return Intl.message(
      'Terminate',
      name: 'terminate',
      desc: '',
      args: [],
    );
  }

  /// `This device`
  String get thisDevice {
    return Intl.message(
      'This device',
      name: 'thisDevice',
      desc: '',
      args: [],
    );
  }

  /// `Recover`
  String get recoverButton {
    return Intl.message(
      'Recover',
      name: 'recoverButton',
      desc: '',
      args: [],
    );
  }

  /// `Recovery successful!`
  String get recoverySuccessful {
    return Intl.message(
      'Recovery successful!',
      name: 'recoverySuccessful',
      desc: '',
      args: [],
    );
  }

  /// `Decrypting...`
  String get decrypting {
    return Intl.message(
      'Decrypting...',
      name: 'decrypting',
      desc: '',
      args: [],
    );
  }

  /// `Incorrect recovery key`
  String get incorrectRecoveryKeyTitle {
    return Intl.message(
      'Incorrect recovery key',
      name: 'incorrectRecoveryKeyTitle',
      desc: '',
      args: [],
    );
  }

  /// `The recovery key you entered is incorrect`
  String get incorrectRecoveryKeyBody {
    return Intl.message(
      'The recovery key you entered is incorrect',
      name: 'incorrectRecoveryKeyBody',
      desc: '',
      args: [],
    );
  }

  /// `Forgot password`
  String get forgotPassword {
    return Intl.message(
      'Forgot password',
      name: 'forgotPassword',
      desc: '',
      args: [],
    );
  }

  /// `Enter your recovery key`
  String get enterYourRecoveryKey {
    return Intl.message(
      'Enter your recovery key',
      name: 'enterYourRecoveryKey',
      desc: '',
      args: [],
    );
  }

  /// `No recovery key?`
  String get noRecoveryKey {
    return Intl.message(
      'No recovery key?',
      name: 'noRecoveryKey',
      desc: '',
      args: [],
    );
  }

  /// `Sorry`
  String get sorry {
    return Intl.message(
      'Sorry',
      name: 'sorry',
      desc: '',
      args: [],
    );
  }

  /// `Due to the nature of our end-to-end encryption protocol, your data cannot be decrypted without your password or recovery key`
  String get noRecoveryKeyNoDecryption {
    return Intl.message(
      'Due to the nature of our end-to-end encryption protocol, your data cannot be decrypted without your password or recovery key',
      name: 'noRecoveryKeyNoDecryption',
      desc: '',
      args: [],
    );
  }

  /// `Verify email`
  String get verifyEmail {
    return Intl.message(
      'Verify email',
      name: 'verifyEmail',
      desc: '',
      args: [],
    );
  }

  /// `To reset your password, please verify your email first.`
  String get toResetVerifyEmail {
    return Intl.message(
      'To reset your password, please verify your email first.',
      name: 'toResetVerifyEmail',
      desc: '',
      args: [],
    );
  }

  /// `Please check your inbox (and spam) to complete verification`
  String get checkInboxAndSpamFolder {
    return Intl.message(
      'Please check your inbox (and spam) to complete verification',
      name: 'checkInboxAndSpamFolder',
      desc: '',
      args: [],
    );
  }

  /// `Tap to enter code`
  String get tapToEnterCode {
    return Intl.message(
      'Tap to enter code',
      name: 'tapToEnterCode',
      desc: '',
      args: [],
    );
  }

  /// `Resend email`
  String get resendEmail {
    return Intl.message(
      'Resend email',
      name: 'resendEmail',
      desc: '',
      args: [],
    );
  }

  /// `We have sent a mail to <green>{email}</green>`
  String weHaveSendEmailTo(String email) {
    return Intl.message(
      'We have sent a mail to <green>$email</green>',
      name: 'weHaveSendEmailTo',
      desc: 'Text to indicate that we have sent a mail to the user',
      args: [email],
    );
  }

  /// `Set password`
  String get setPasswordTitle {
    return Intl.message(
      'Set password',
      name: 'setPasswordTitle',
      desc: '',
      args: [],
    );
  }

  /// `Change password`
  String get changePasswordTitle {
    return Intl.message(
      'Change password',
      name: 'changePasswordTitle',
      desc: '',
      args: [],
    );
  }

  /// `Reset password`
  String get resetPasswordTitle {
    return Intl.message(
      'Reset password',
      name: 'resetPasswordTitle',
      desc: '',
      args: [],
    );
  }

  /// `Encryption keys`
  String get encryptionKeys {
    return Intl.message(
      'Encryption keys',
      name: 'encryptionKeys',
      desc: '',
      args: [],
    );
  }

  /// `We don't store this password, so if you forget, <underline>we cannot decrypt your data</underline>`
  String get passwordWarning {
    return Intl.message(
      'We don\'t store this password, so if you forget, <underline>we cannot decrypt your data</underline>',
      name: 'passwordWarning',
      desc: '',
      args: [],
    );
  }

  /// `Enter a password we can use to encrypt your data`
  String get enterPasswordToEncrypt {
    return Intl.message(
      'Enter a password we can use to encrypt your data',
      name: 'enterPasswordToEncrypt',
      desc: '',
      args: [],
    );
  }

  /// `Enter a new password we can use to encrypt your data`
  String get enterNewPasswordToEncrypt {
    return Intl.message(
      'Enter a new password we can use to encrypt your data',
      name: 'enterNewPasswordToEncrypt',
      desc: '',
      args: [],
    );
  }

  /// `Weak`
  String get weakStrength {
    return Intl.message(
      'Weak',
      name: 'weakStrength',
      desc: '',
      args: [],
    );
  }

  /// `Strong`
  String get strongStrength {
    return Intl.message(
      'Strong',
      name: 'strongStrength',
      desc: '',
      args: [],
    );
  }

  /// `Moderate`
  String get moderateStrength {
    return Intl.message(
      'Moderate',
      name: 'moderateStrength',
      desc: '',
      args: [],
    );
  }

  /// `Password strength: {passwordStrengthValue}`
  String passwordStrength(String passwordStrengthValue) {
    return Intl.message(
      'Password strength: $passwordStrengthValue',
      name: 'passwordStrength',
      desc: 'Text to indicate the password strength',
      args: [passwordStrengthValue],
    );
  }

  /// `Password changed successfully`
  String get passwordChangedSuccessfully {
    return Intl.message(
      'Password changed successfully',
      name: 'passwordChangedSuccessfully',
      desc: '',
      args: [],
    );
  }

  /// `Generating encryption keys...`
  String get generatingEncryptionKeys {
    return Intl.message(
      'Generating encryption keys...',
      name: 'generatingEncryptionKeys',
      desc: '',
      args: [],
    );
  }

  /// `Please wait...`
  String get pleaseWait {
    return Intl.message(
      'Please wait...',
      name: 'pleaseWait',
      desc: '',
      args: [],
    );
  }

  /// `Continue`
  String get continueLabel {
    return Intl.message(
      'Continue',
      name: 'continueLabel',
      desc: '',
      args: [],
    );
  }

  /// `Insecure device`
  String get insecureDevice {
    return Intl.message(
      'Insecure device',
      name: 'insecureDevice',
      desc: '',
      args: [],
    );
  }

  /// `Sorry, we could not generate secure keys on this device.\n\nplease sign up from a different device.`
  String get sorryWeCouldNotGenerateSecureKeysOnThisDevicennplease {
    return Intl.message(
      'Sorry, we could not generate secure keys on this device.\n\nplease sign up from a different device.',
      name: 'sorryWeCouldNotGenerateSecureKeysOnThisDevicennplease',
      desc: '',
      args: [],
    );
  }

  /// `How it works`
  String get howItWorks {
    return Intl.message(
      'How it works',
      name: 'howItWorks',
      desc: '',
      args: [],
    );
  }

  /// `Encryption`
  String get encryption {
    return Intl.message(
      'Encryption',
      name: 'encryption',
      desc: '',
      args: [],
    );
  }

  /// `I understand that if I lose my password, I may lose my data since my data is <underline>end-to-end encrypted</underline>.`
  String get ackPasswordLostWarning {
    return Intl.message(
      'I understand that if I lose my password, I may lose my data since my data is <underline>end-to-end encrypted</underline>.',
      name: 'ackPasswordLostWarning',
      desc: '',
      args: [],
    );
  }

  /// `Privacy Policy`
  String get privacyPolicyTitle {
    return Intl.message(
      'Privacy Policy',
      name: 'privacyPolicyTitle',
      desc: '',
      args: [],
    );
  }

  /// `Terms`
  String get termsOfServicesTitle {
    return Intl.message(
      'Terms',
      name: 'termsOfServicesTitle',
      desc: '',
      args: [],
    );
  }

  /// `I agree to the <u-terms>terms of service</u-terms> and <u-policy>privacy policy</u-policy>`
  String get signUpTerms {
    return Intl.message(
      'I agree to the <u-terms>terms of service</u-terms> and <u-policy>privacy policy</u-policy>',
      name: 'signUpTerms',
      desc: '',
      args: [],
    );
  }

  /// `Log in`
  String get logInLabel {
    return Intl.message(
      'Log in',
      name: 'logInLabel',
      desc: '',
      args: [],
    );
  }

  /// `By clicking log in, I agree to the <u-terms>terms of service</u-terms> and <u-policy>privacy policy</u-policy>`
  String get loginTerms {
    return Intl.message(
      'By clicking log in, I agree to the <u-terms>terms of service</u-terms> and <u-policy>privacy policy</u-policy>',
      name: 'loginTerms',
      desc: '',
      args: [],
    );
  }

  /// `Change email`
  String get changeEmail {
    return Intl.message(
      'Change email',
      name: 'changeEmail',
      desc: '',
      args: [],
    );
  }

  /// `Enter your password`
  String get enterYourPassword {
    return Intl.message(
      'Enter your password',
      name: 'enterYourPassword',
      desc: '',
      args: [],
    );
  }

  /// `Welcome back!`
  String get welcomeBack {
    return Intl.message(
      'Welcome back!',
      name: 'welcomeBack',
      desc: '',
      args: [],
    );
  }

  /// `Contact support`
  String get contactSupport {
    return Intl.message(
      'Contact support',
      name: 'contactSupport',
      desc: '',
      args: [],
    );
  }

  /// `Incorrect password`
  String get incorrectPasswordTitle {
    return Intl.message(
      'Incorrect password',
      name: 'incorrectPasswordTitle',
      desc: '',
      args: [],
    );
  }

  /// `Please try again`
  String get pleaseTryAgain {
    return Intl.message(
      'Please try again',
      name: 'pleaseTryAgain',
      desc: '',
      args: [],
    );
  }

  /// `Recreate password`
  String get recreatePasswordTitle {
    return Intl.message(
      'Recreate password',
      name: 'recreatePasswordTitle',
      desc: '',
      args: [],
    );
  }

  /// `Use recovery key`
  String get useRecoveryKey {
    return Intl.message(
      'Use recovery key',
      name: 'useRecoveryKey',
      desc: '',
      args: [],
    );
  }

  /// `The current device is not powerful enough to verify your password, but we can regenerate in a way that works with all devices.\n\nPlease login using your recovery key and regenerate your password (you can use the same one again if you wish).`
  String get recreatePasswordBody {
    return Intl.message(
      'The current device is not powerful enough to verify your password, but we can regenerate in a way that works with all devices.\n\nPlease login using your recovery key and regenerate your password (you can use the same one again if you wish).',
      name: 'recreatePasswordBody',
      desc: '',
      args: [],
    );
  }

  /// `Verify password`
  String get verifyPassword {
    return Intl.message(
      'Verify password',
      name: 'verifyPassword',
      desc: '',
      args: [],
    );
  }

  /// `Recovery key`
  String get recoveryKey {
    return Intl.message(
      'Recovery key',
      name: 'recoveryKey',
      desc: '',
      args: [],
    );
  }

  /// `If you forget your password, the only way you can recover your data is with this key.`
  String get recoveryKeyOnForgotPassword {
    return Intl.message(
      'If you forget your password, the only way you can recover your data is with this key.',
      name: 'recoveryKeyOnForgotPassword',
      desc: '',
      args: [],
    );
  }

  /// `We don't store this key, please save this 24 word key in a safe place.`
  String get recoveryKeySaveDescription {
    return Intl.message(
      'We don\'t store this key, please save this 24 word key in a safe place.',
      name: 'recoveryKeySaveDescription',
      desc: '',
      args: [],
    );
  }

  /// `Do this later`
  String get doThisLater {
    return Intl.message(
      'Do this later',
      name: 'doThisLater',
      desc: '',
      args: [],
    );
  }

  /// `Save key`
  String get saveKey {
    return Intl.message(
      'Save key',
      name: 'saveKey',
      desc: '',
      args: [],
    );
  }

  /// `Recovery key copied to clipboard`
  String get recoveryKeyCopiedToClipboard {
    return Intl.message(
      'Recovery key copied to clipboard',
      name: 'recoveryKeyCopiedToClipboard',
      desc: '',
      args: [],
    );
  }

  /// `Recover account`
  String get recoverAccount {
    return Intl.message(
      'Recover account',
      name: 'recoverAccount',
      desc: '',
      args: [],
    );
  }

  /// `Recover`
  String get recover {
    return Intl.message(
      'Recover',
      name: 'recover',
      desc: '',
      args: [],
    );
  }

  /// `Please drop an email to {supportEmail} from your registered email address`
  String dropSupportEmail(String supportEmail) {
    return Intl.message(
      'Please drop an email to $supportEmail from your registered email address',
      name: 'dropSupportEmail',
      desc: '',
      args: [supportEmail],
    );
  }

  /// `Two-factor setup`
  String get twofactorSetup {
    return Intl.message(
      'Two-factor setup',
      name: 'twofactorSetup',
      desc: '',
      args: [],
    );
  }

  /// `Enter code`
  String get enterCode {
    return Intl.message(
      'Enter code',
      name: 'enterCode',
      desc: '',
      args: [],
    );
  }

  /// `Scan code`
  String get scanCode {
    return Intl.message(
      'Scan code',
      name: 'scanCode',
      desc: '',
      args: [],
    );
  }

  /// `Code copied to clipboard`
  String get codeCopiedToClipboard {
    return Intl.message(
      'Code copied to clipboard',
      name: 'codeCopiedToClipboard',
      desc: '',
      args: [],
    );
  }

  /// `Copy-paste this code\nto your authenticator app`
  String get copypasteThisCodentoYourAuthenticatorApp {
    return Intl.message(
      'Copy-paste this code\nto your authenticator app',
      name: 'copypasteThisCodentoYourAuthenticatorApp',
      desc: '',
      args: [],
    );
  }

  /// `tap to copy`
  String get tapToCopy {
    return Intl.message(
      'tap to copy',
      name: 'tapToCopy',
      desc: '',
      args: [],
    );
  }

  /// `Scan this barcode with\nyour authenticator app`
  String get scanThisBarcodeWithnyourAuthenticatorApp {
    return Intl.message(
      'Scan this barcode with\nyour authenticator app',
      name: 'scanThisBarcodeWithnyourAuthenticatorApp',
      desc: '',
      args: [],
    );
  }

  /// `Enter the 6-digit code from\nyour authenticator app`
  String get enterThe6digitCodeFromnyourAuthenticatorApp {
    return Intl.message(
      'Enter the 6-digit code from\nyour authenticator app',
      name: 'enterThe6digitCodeFromnyourAuthenticatorApp',
      desc: '',
      args: [],
    );
  }

  /// `Confirm`
  String get confirm {
    return Intl.message(
      'Confirm',
      name: 'confirm',
      desc: '',
      args: [],
    );
  }

  /// `Setup complete`
  String get setupComplete {
    return Intl.message(
      'Setup complete',
      name: 'setupComplete',
      desc: '',
      args: [],
    );
  }

  /// `Save your recovery key if you haven't already`
  String get saveYourRecoveryKeyIfYouHaventAlready {
    return Intl.message(
      'Save your recovery key if you haven\'t already',
      name: 'saveYourRecoveryKeyIfYouHaventAlready',
      desc: '',
      args: [],
    );
  }

  /// `This can be used to recover your account if you lose your second factor`
  String get thisCanBeUsedToRecoverYourAccountIfYou {
    return Intl.message(
      'This can be used to recover your account if you lose your second factor',
      name: 'thisCanBeUsedToRecoverYourAccountIfYou',
      desc: '',
      args: [],
    );
  }

  /// `Two-factor authentication`
  String get twofactorAuthenticationPageTitle {
    return Intl.message(
      'Two-factor authentication',
      name: 'twofactorAuthenticationPageTitle',
      desc: '',
      args: [],
    );
  }

  /// `Lost device?`
  String get lostDevice {
    return Intl.message(
      'Lost device?',
      name: 'lostDevice',
      desc: '',
      args: [],
    );
  }

  /// `Verifying recovery key...`
  String get verifyingRecoveryKey {
    return Intl.message(
      'Verifying recovery key...',
      name: 'verifyingRecoveryKey',
      desc: '',
      args: [],
    );
  }

  /// `Recovery key verified`
  String get recoveryKeyVerified {
    return Intl.message(
      'Recovery key verified',
      name: 'recoveryKeyVerified',
      desc: '',
      args: [],
    );
  }

  /// `Great! Your recovery key is valid. Thank you for verifying.\n\nPlease remember to keep your recovery key safely backed up.`
  String get recoveryKeySuccessBody {
    return Intl.message(
      'Great! Your recovery key is valid. Thank you for verifying.\n\nPlease remember to keep your recovery key safely backed up.',
      name: 'recoveryKeySuccessBody',
      desc: '',
      args: [],
    );
  }

  /// `The recovery key you entered is not valid. Please make sure it contains 24 words, and check the spelling of each.\n\nIf you entered an older recovery code, make sure it is 64 characters long, and check each of them.`
  String get invalidRecoveryKey {
    return Intl.message(
      'The recovery key you entered is not valid. Please make sure it contains 24 words, and check the spelling of each.\n\nIf you entered an older recovery code, make sure it is 64 characters long, and check each of them.',
      name: 'invalidRecoveryKey',
      desc: '',
      args: [],
    );
  }

  /// `Invalid key`
  String get invalidKey {
    return Intl.message(
      'Invalid key',
      name: 'invalidKey',
      desc: '',
      args: [],
    );
  }

  /// `Try again`
  String get tryAgain {
    return Intl.message(
      'Try again',
      name: 'tryAgain',
      desc: '',
      args: [],
    );
  }

  /// `View recovery key`
  String get viewRecoveryKey {
    return Intl.message(
      'View recovery key',
      name: 'viewRecoveryKey',
      desc: '',
      args: [],
    );
  }

  /// `Confirm recovery key`
  String get confirmRecoveryKey {
    return Intl.message(
      'Confirm recovery key',
      name: 'confirmRecoveryKey',
      desc: '',
      args: [],
    );
  }

  /// `Your recovery key is the only way to recover your photos if you forget your password. You can find your recovery key in Settings > Security.\n\nPlease enter your recovery key here to verify that you have saved it correctly.`
  String get recoveryKeyVerifyReason {
    return Intl.message(
      'Your recovery key is the only way to recover your photos if you forget your password. You can find your recovery key in Settings > Security.\n\nPlease enter your recovery key here to verify that you have saved it correctly.',
      name: 'recoveryKeyVerifyReason',
      desc: '',
      args: [],
    );
  }

  /// `Confirm your recovery key`
  String get confirmYourRecoveryKey {
    return Intl.message(
      'Confirm your recovery key',
      name: 'confirmYourRecoveryKey',
      desc: '',
      args: [],
    );
  }

  /// `Add viewer`
  String get addViewer {
    return Intl.message(
      'Add viewer',
      name: 'addViewer',
      desc: '',
      args: [],
    );
  }

  /// `Add collaborator`
  String get addCollaborator {
    return Intl.message(
      'Add collaborator',
      name: 'addCollaborator',
      desc: '',
      args: [],
    );
  }

  /// `Add a new email`
  String get addANewEmail {
    return Intl.message(
      'Add a new email',
      name: 'addANewEmail',
      desc: '',
      args: [],
    );
  }

  /// `Or pick an existing one`
  String get orPickAnExistingOne {
    return Intl.message(
      'Or pick an existing one',
      name: 'orPickAnExistingOne',
      desc: '',
      args: [],
    );
  }

  /// `Collaborators can add photos and videos to the shared album.`
  String get collaboratorsCanAddPhotosAndVideosToTheSharedAlbum {
    return Intl.message(
      'Collaborators can add photos and videos to the shared album.',
      name: 'collaboratorsCanAddPhotosAndVideosToTheSharedAlbum',
      desc: '',
      args: [],
    );
  }

  /// `Enter email`
  String get enterEmail {
    return Intl.message(
      'Enter email',
      name: 'enterEmail',
      desc: '',
      args: [],
    );
  }

  /// `Owner`
  String get albumOwner {
    return Intl.message(
      'Owner',
      name: 'albumOwner',
      desc: 'Role of the album owner',
      args: [],
    );
  }

  /// `You`
  String get you {
    return Intl.message(
      'You',
      name: 'you',
      desc: '',
      args: [],
    );
  }

  /// `Collaborator`
  String get collaborator {
    return Intl.message(
      'Collaborator',
      name: 'collaborator',
      desc: '',
      args: [],
    );
  }

  /// `Add more`
  String get addMore {
    return Intl.message(
      'Add more',
      name: 'addMore',
      desc: 'Button text to add more collaborators/viewers',
      args: [],
    );
  }

  /// `Viewer`
  String get viewer {
    return Intl.message(
      'Viewer',
      name: 'viewer',
      desc: '',
      args: [],
    );
  }

  /// `Remove`
  String get remove {
    return Intl.message(
      'Remove',
      name: 'remove',
      desc: '',
      args: [],
    );
  }

  /// `Remove participant`
  String get removeParticipant {
    return Intl.message(
      'Remove participant',
      name: 'removeParticipant',
      desc: 'menuSectionTitle for removing a participant',
      args: [],
    );
  }

  /// `Manage`
  String get manage {
    return Intl.message(
      'Manage',
      name: 'manage',
      desc: '',
      args: [],
    );
  }

  /// `Added as`
  String get addedAs {
    return Intl.message(
      'Added as',
      name: 'addedAs',
      desc: '',
      args: [],
    );
  }

  /// `Change permissions?`
  String get changePermissions {
    return Intl.message(
      'Change permissions?',
      name: 'changePermissions',
      desc: '',
      args: [],
    );
  }

  /// `Yes, convert to viewer`
  String get yesConvertToViewer {
    return Intl.message(
      'Yes, convert to viewer',
      name: 'yesConvertToViewer',
      desc: '',
      args: [],
    );
  }

  /// `{user} will not be able to add more photos to this album\n\nThey will still be able to remove existing photos added by them`
  String cannotAddMorePhotosAfterBecomingViewer(Object user) {
    return Intl.message(
      '$user will not be able to add more photos to this album\n\nThey will still be able to remove existing photos added by them',
      name: 'cannotAddMorePhotosAfterBecomingViewer',
      desc: '',
      args: [user],
    );
  }

  /// `Allow adding photos`
  String get allowAddingPhotos {
    return Intl.message(
      'Allow adding photos',
      name: 'allowAddingPhotos',
      desc: 'Switch button to enable uploading photos to a public link',
      args: [],
    );
  }

  /// `Allow people with the link to also add photos to the shared album.`
  String get allowAddPhotosDescription {
    return Intl.message(
      'Allow people with the link to also add photos to the shared album.',
      name: 'allowAddPhotosDescription',
      desc: '',
      args: [],
    );
  }

  /// `Password lock`
  String get passwordLock {
    return Intl.message(
      'Password lock',
      name: 'passwordLock',
      desc: '',
      args: [],
    );
  }

  /// `Please note`
  String get disableDownloadWarningTitle {
    return Intl.message(
      'Please note',
      name: 'disableDownloadWarningTitle',
      desc: '',
      args: [],
    );
  }

  /// `Viewers can still take screenshots or save a copy of your photos using external tools`
  String get disableDownloadWarningBody {
    return Intl.message(
      'Viewers can still take screenshots or save a copy of your photos using external tools',
      name: 'disableDownloadWarningBody',
      desc: '',
      args: [],
    );
  }

  /// `Allow downloads`
  String get allowDownloads {
    return Intl.message(
      'Allow downloads',
      name: 'allowDownloads',
      desc: '',
      args: [],
    );
  }

  /// `Device limit`
  String get linkDeviceLimit {
    return Intl.message(
      'Device limit',
      name: 'linkDeviceLimit',
      desc: '',
      args: [],
    );
  }

  /// `None`
  String get noDeviceLimit {
    return Intl.message(
      'None',
      name: 'noDeviceLimit',
      desc: 'Text to indicate that there is limit on number of devices',
      args: [],
    );
  }

  /// `Link expiry`
  String get linkExpiry {
    return Intl.message(
      'Link expiry',
      name: 'linkExpiry',
      desc: '',
      args: [],
    );
  }

  /// `Expired`
  String get linkExpired {
    return Intl.message(
      'Expired',
      name: 'linkExpired',
      desc: '',
      args: [],
    );
  }

  /// `Enabled`
  String get linkEnabled {
    return Intl.message(
      'Enabled',
      name: 'linkEnabled',
      desc: '',
      args: [],
    );
  }

  /// `Never`
  String get linkNeverExpires {
    return Intl.message(
      'Never',
      name: 'linkNeverExpires',
      desc: '',
      args: [],
    );
  }

  /// `This link has expired. Please select a new expiry time or disable link expiry.`
  String get expiredLinkInfo {
    return Intl.message(
      'This link has expired. Please select a new expiry time or disable link expiry.',
      name: 'expiredLinkInfo',
      desc: '',
      args: [],
    );
  }

  /// `Set a password`
  String get setAPassword {
    return Intl.message(
      'Set a password',
      name: 'setAPassword',
      desc: '',
      args: [],
    );
  }

  /// `Lock`
  String get lockButtonLabel {
    return Intl.message(
      'Lock',
      name: 'lockButtonLabel',
      desc: '',
      args: [],
    );
  }

  /// `Enter password`
  String get enterPassword {
    return Intl.message(
      'Enter password',
      name: 'enterPassword',
      desc: '',
      args: [],
    );
  }

  /// `Remove link`
  String get removeLink {
    return Intl.message(
      'Remove link',
      name: 'removeLink',
      desc: '',
      args: [],
    );
  }

  /// `Manage link`
  String get manageLink {
    return Intl.message(
      'Manage link',
      name: 'manageLink',
      desc: '',
      args: [],
    );
  }

  /// `Link will expire on {expiryTime}`
  String linkExpiresOn(Object expiryTime) {
    return Intl.message(
      'Link will expire on $expiryTime',
      name: 'linkExpiresOn',
      desc: '',
      args: [expiryTime],
    );
  }

  /// `Album updated`
  String get albumUpdated {
    return Intl.message(
      'Album updated',
      name: 'albumUpdated',
      desc: '',
      args: [],
    );
  }

  /// `Never`
  String get never {
    return Intl.message(
      'Never',
      name: 'never',
      desc: '',
      args: [],
    );
  }

  /// `Custom`
  String get custom {
    return Intl.message(
      'Custom',
      name: 'custom',
      desc: 'Label for setting custom value for link expiry',
      args: [],
    );
  }

  /// `After 1 hour`
  String get after1Hour {
    return Intl.message(
      'After 1 hour',
      name: 'after1Hour',
      desc: '',
      args: [],
    );
  }

  /// `After 1 day`
  String get after1Day {
    return Intl.message(
      'After 1 day',
      name: 'after1Day',
      desc: '',
      args: [],
    );
  }

  /// `After 1 week`
  String get after1Week {
    return Intl.message(
      'After 1 week',
      name: 'after1Week',
      desc: '',
      args: [],
    );
  }

  /// `After 1 month`
  String get after1Month {
    return Intl.message(
      'After 1 month',
      name: 'after1Month',
      desc: '',
      args: [],
    );
  }

  /// `After 1 year`
  String get after1Year {
    return Intl.message(
      'After 1 year',
      name: 'after1Year',
      desc: '',
      args: [],
    );
  }

  /// `Manage`
  String get manageParticipants {
    return Intl.message(
      'Manage',
      name: 'manageParticipants',
      desc: '',
      args: [],
    );
  }

  /// `{count, plural, =0 {No Participants} =1 {1 Participant} other {{count} Participants}}`
  String albumParticipantsCount(int count) {
    return Intl.plural(
      count,
      zero: 'No Participants',
      one: '1 Participant',
      other: '$count Participants',
      name: 'albumParticipantsCount',
      desc: 'Number of participants in an album, including the album owner.',
      args: [count],
    );
  }

  /// `Create a link to allow people to add and view photos in your shared album without needing an ente app or account. Great for collecting event photos.`
  String get collabLinkSectionDescription {
    return Intl.message(
      'Create a link to allow people to add and view photos in your shared album without needing an ente app or account. Great for collecting event photos.',
      name: 'collabLinkSectionDescription',
      desc: '',
      args: [],
    );
  }

  /// `Collect photos`
  String get collectPhotos {
    return Intl.message(
      'Collect photos',
      name: 'collectPhotos',
      desc: '',
      args: [],
    );
  }

  /// `Collaborative link`
  String get collaborativeLink {
    return Intl.message(
      'Collaborative link',
      name: 'collaborativeLink',
      desc: '',
      args: [],
    );
  }

  /// `Share with non-ente users`
  String get shareWithNonenteUsers {
    return Intl.message(
      'Share with non-ente users',
      name: 'shareWithNonenteUsers',
      desc: '',
      args: [],
    );
  }

  /// `Create public link`
  String get createPublicLink {
    return Intl.message(
      'Create public link',
      name: 'createPublicLink',
      desc: '',
      args: [],
    );
  }

  /// `Send link`
  String get sendLink {
    return Intl.message(
      'Send link',
      name: 'sendLink',
      desc: '',
      args: [],
    );
  }

  /// `Copy link`
  String get copyLink {
    return Intl.message(
      'Copy link',
      name: 'copyLink',
      desc: '',
      args: [],
    );
  }

  /// `Link has expired`
  String get linkHasExpired {
    return Intl.message(
      'Link has expired',
      name: 'linkHasExpired',
      desc: '',
      args: [],
    );
  }

  /// `Public link enabled`
  String get publicLinkEnabled {
    return Intl.message(
      'Public link enabled',
      name: 'publicLinkEnabled',
      desc: '',
      args: [],
    );
  }

  /// `Share a link`
  String get shareALink {
    return Intl.message(
      'Share a link',
      name: 'shareALink',
      desc: '',
      args: [],
    );
  }

  /// `Create shared and collaborative albums with other ente users, including users on free plans.`
  String get sharedAlbumSectionDescription {
    return Intl.message(
      'Create shared and collaborative albums with other ente users, including users on free plans.',
      name: 'sharedAlbumSectionDescription',
      desc: '',
      args: [],
    );
  }

  /// `{numberOfPeople, plural, =0 {Share with specific people} =1 {Shared with 1 person} other {Shared with {numberOfPeople} people}}`
  String shareWithPeopleSectionTitle(int numberOfPeople) {
    return Intl.plural(
      numberOfPeople,
      zero: 'Share with specific people',
      one: 'Shared with 1 person',
      other: 'Shared with $numberOfPeople people',
      name: 'shareWithPeopleSectionTitle',
      desc: '',
      args: [numberOfPeople],
    );
  }

  /// `This is your Verification ID`
  String get thisIsYourVerificationId {
    return Intl.message(
      'This is your Verification ID',
      name: 'thisIsYourVerificationId',
      desc: '',
      args: [],
    );
  }

  /// `Someone sharing albums with you should see the same ID on their device.`
  String get someoneSharingAlbumsWithYouShouldSeeTheSameId {
    return Intl.message(
      'Someone sharing albums with you should see the same ID on their device.',
      name: 'someoneSharingAlbumsWithYouShouldSeeTheSameId',
      desc: '',
      args: [],
    );
  }

  /// `Please ask them to long-press their email address on the settings screen, and verify that the IDs on both devices match.`
  String get howToViewShareeVerificationID {
    return Intl.message(
      'Please ask them to long-press their email address on the settings screen, and verify that the IDs on both devices match.',
      name: 'howToViewShareeVerificationID',
      desc: '',
      args: [],
    );
  }

  /// `This is {email}'s Verification ID`
  String thisIsPersonVerificationId(String email) {
    return Intl.message(
      'This is $email\'s Verification ID',
      name: 'thisIsPersonVerificationId',
      desc: '',
      args: [email],
    );
  }

  /// `Verification ID`
  String get verificationId {
    return Intl.message(
      'Verification ID',
      name: 'verificationId',
      desc: '',
      args: [],
    );
  }

  /// `Verify {email}`
  String verifyEmailID(Object email) {
    return Intl.message(
      'Verify $email',
      name: 'verifyEmailID',
      desc: '',
      args: [email],
    );
  }

  /// `{email} does not have an ente account.\n\nSend them an invite to share photos.`
  String emailNoEnteAccount(Object email) {
    return Intl.message(
      '$email does not have an ente account.\n\nSend them an invite to share photos.',
      name: 'emailNoEnteAccount',
      desc: '',
      args: [email],
    );
  }

  /// `Here's my verification ID: {verificationID} for ente.io.`
  String shareMyVerificationID(Object verificationID) {
    return Intl.message(
      'Here\'s my verification ID: $verificationID for ente.io.',
      name: 'shareMyVerificationID',
      desc: '',
      args: [verificationID],
    );
  }

  /// `Hey, can you confirm that this is your ente.io verification ID: {verificationID}`
  String shareTextConfirmOthersVerificationID(Object verificationID) {
    return Intl.message(
      'Hey, can you confirm that this is your ente.io verification ID: $verificationID',
      name: 'shareTextConfirmOthersVerificationID',
      desc: '',
      args: [verificationID],
    );
  }

  /// `Something went wrong`
  String get somethingWentWrong {
    return Intl.message(
      'Something went wrong',
      name: 'somethingWentWrong',
      desc: '',
      args: [],
    );
  }

  /// `Send invite`
  String get sendInvite {
    return Intl.message(
      'Send invite',
      name: 'sendInvite',
      desc: '',
      args: [],
    );
  }

  /// `Download ente so we can easily share original quality photos and videos\n\nhttps://ente.io`
  String get shareTextRecommendUsingEnte {
    return Intl.message(
      'Download ente so we can easily share original quality photos and videos\n\nhttps://ente.io',
      name: 'shareTextRecommendUsingEnte',
      desc: '',
      args: [],
    );
  }

  /// `Done`
  String get done {
    return Intl.message(
      'Done',
      name: 'done',
      desc: '',
      args: [],
    );
  }

  /// `Apply code`
  String get applyCodeTitle {
    return Intl.message(
      'Apply code',
      name: 'applyCodeTitle',
      desc: '',
      args: [],
    );
  }

  /// `Enter the code provided by your friend to claim free storage for both of you`
  String get enterCodeDescription {
    return Intl.message(
      'Enter the code provided by your friend to claim free storage for both of you',
      name: 'enterCodeDescription',
      desc: '',
      args: [],
    );
  }

  /// `Apply`
  String get apply {
    return Intl.message(
      'Apply',
      name: 'apply',
      desc: '',
      args: [],
    );
  }

  /// `Failed to apply code`
  String get failedToApplyCode {
    return Intl.message(
      'Failed to apply code',
      name: 'failedToApplyCode',
      desc: '',
      args: [],
    );
  }

  /// `Enter referral code`
  String get enterReferralCode {
    return Intl.message(
      'Enter referral code',
      name: 'enterReferralCode',
      desc: '',
      args: [],
    );
  }

  /// `Code applied`
  String get codeAppliedPageTitle {
    return Intl.message(
      'Code applied',
      name: 'codeAppliedPageTitle',
      desc: '',
      args: [],
    );
  }

  /// `{storageAmountInGB} GB`
  String storageInGB(Object storageAmountInGB) {
    return Intl.message(
      '$storageAmountInGB GB',
      name: 'storageInGB',
      desc: '',
      args: [storageAmountInGB],
    );
  }

  /// `Claimed`
  String get claimed {
    return Intl.message(
      'Claimed',
      name: 'claimed',
      desc: 'Used to indicate storage claimed, like 10GB Claimed',
      args: [],
    );
  }

  /// `Details`
  String get details {
    return Intl.message(
      'Details',
      name: 'details',
      desc: '',
      args: [],
    );
  }

  /// `Claim more!`
  String get claimMore {
    return Intl.message(
      'Claim more!',
      name: 'claimMore',
      desc: '',
      args: [],
    );
  }

  /// `They also get {storageAmountInGB} GB`
  String theyAlsoGetXGb(Object storageAmountInGB) {
    return Intl.message(
      'They also get $storageAmountInGB GB',
      name: 'theyAlsoGetXGb',
      desc: '',
      args: [storageAmountInGB],
    );
  }

  /// `{storageAmountInGB} GB each time someone signs up for a paid plan and applies your code`
  String freeStorageOnReferralSuccess(Object storageAmountInGB) {
    return Intl.message(
      '$storageAmountInGB GB each time someone signs up for a paid plan and applies your code',
      name: 'freeStorageOnReferralSuccess',
      desc: '',
      args: [storageAmountInGB],
    );
  }

  /// `ente referral code: {referralCode} \n\nApply it in Settings → General → Referrals to get {referralStorageInGB} GB free after you signup for a paid plan\n\nhttps://ente.io`
  String shareTextReferralCode(
      Object referralCode, Object referralStorageInGB) {
    return Intl.message(
      'ente referral code: $referralCode \n\nApply it in Settings → General → Referrals to get $referralStorageInGB GB free after you signup for a paid plan\n\nhttps://ente.io',
      name: 'shareTextReferralCode',
      desc: '',
      args: [referralCode, referralStorageInGB],
    );
  }

  /// `Claim free storage`
  String get claimFreeStorage {
    return Intl.message(
      'Claim free storage',
      name: 'claimFreeStorage',
      desc: '',
      args: [],
    );
  }

  /// `Invite your friends`
  String get inviteYourFriends {
    return Intl.message(
      'Invite your friends',
      name: 'inviteYourFriends',
      desc: '',
      args: [],
    );
  }

  /// `Unable to fetch referral details. Please try again later.`
  String get failedToFetchReferralDetails {
    return Intl.message(
      'Unable to fetch referral details. Please try again later.',
      name: 'failedToFetchReferralDetails',
      desc: '',
      args: [],
    );
  }

  /// `1. Give this code to your friends`
  String get referralStep1 {
    return Intl.message(
      '1. Give this code to your friends',
      name: 'referralStep1',
      desc: '',
      args: [],
    );
  }

  /// `2. They sign up for a paid plan`
  String get referralStep2 {
    return Intl.message(
      '2. They sign up for a paid plan',
      name: 'referralStep2',
      desc: '',
      args: [],
    );
  }

  /// `3. Both of you get {storageInGB} GB* free`
  String referralStep3(Object storageInGB) {
    return Intl.message(
      '3. Both of you get $storageInGB GB* free',
      name: 'referralStep3',
      desc: '',
      args: [storageInGB],
    );
  }

  /// `Referrals are currently paused`
  String get referralsAreCurrentlyPaused {
    return Intl.message(
      'Referrals are currently paused',
      name: 'referralsAreCurrentlyPaused',
      desc: '',
      args: [],
    );
  }

  /// `* You can at max double your storage`
  String get youCanAtMaxDoubleYourStorage {
    return Intl.message(
      '* You can at max double your storage',
      name: 'youCanAtMaxDoubleYourStorage',
      desc: '',
      args: [],
    );
  }

  /// `{isFamilyMember, select, true {Your family has claimed {storageAmountInGb} GB so far} false {You have claimed {storageAmountInGb} GB so far} other {You have claimed {storageAmountInGb} GB so far!}}`
  String claimedStorageSoFar(String isFamilyMember, int storageAmountInGb) {
    return Intl.select(
      isFamilyMember,
      {
        'true': 'Your family has claimed $storageAmountInGb GB so far',
        'false': 'You have claimed $storageAmountInGb GB so far',
        'other': 'You have claimed $storageAmountInGb GB so far!',
      },
      name: 'claimedStorageSoFar',
      desc: '',
      args: [isFamilyMember, storageAmountInGb],
    );
  }

  /// `FAQ`
  String get faq {
    return Intl.message(
      'FAQ',
      name: 'faq',
      desc: '',
      args: [],
    );
  }

  /// `Oops, something went wrong`
  String get oopsSomethingWentWrong {
    return Intl.message(
      'Oops, something went wrong',
      name: 'oopsSomethingWentWrong',
      desc: '',
      args: [],
    );
  }

  /// `People using your code`
  String get peopleUsingYourCode {
    return Intl.message(
      'People using your code',
      name: 'peopleUsingYourCode',
      desc: '',
      args: [],
    );
  }

  /// `eligible`
  String get eligible {
    return Intl.message(
      'eligible',
      name: 'eligible',
      desc: '',
      args: [],
    );
  }

  /// `total`
  String get total {
    return Intl.message(
      'total',
      name: 'total',
      desc: '',
      args: [],
    );
  }

  /// `Code used by you`
  String get codeUsedByYou {
    return Intl.message(
      'Code used by you',
      name: 'codeUsedByYou',
      desc: '',
      args: [],
    );
  }

  /// `Free storage claimed`
  String get freeStorageClaimed {
    return Intl.message(
      'Free storage claimed',
      name: 'freeStorageClaimed',
      desc: '',
      args: [],
    );
  }

  /// `Free storage usable`
  String get freeStorageUsable {
    return Intl.message(
      'Free storage usable',
      name: 'freeStorageUsable',
      desc: '',
      args: [],
    );
  }

  /// `Usable storage is limited by your current plan. Excess claimed storage will automatically become usable when you upgrade your plan.`
  String get usableReferralStorageInfo {
    return Intl.message(
      'Usable storage is limited by your current plan. Excess claimed storage will automatically become usable when you upgrade your plan.',
      name: 'usableReferralStorageInfo',
      desc: '',
      args: [],
    );
  }

  /// `Remove from album?`
  String get removeFromAlbumTitle {
    return Intl.message(
      'Remove from album?',
      name: 'removeFromAlbumTitle',
      desc: '',
      args: [],
    );
  }

  /// `Remove from album`
  String get removeFromAlbum {
    return Intl.message(
      'Remove from album',
      name: 'removeFromAlbum',
      desc: '',
      args: [],
    );
  }

  /// `Selected items will be removed from this album`
  String get itemsWillBeRemovedFromAlbum {
    return Intl.message(
      'Selected items will be removed from this album',
      name: 'itemsWillBeRemovedFromAlbum',
      desc: '',
      args: [],
    );
  }

  /// `Some of the items you are removing were added by other people, and you will lose access to them`
  String get removeShareItemsWarning {
    return Intl.message(
      'Some of the items you are removing were added by other people, and you will lose access to them',
      name: 'removeShareItemsWarning',
      desc: '',
      args: [],
    );
  }

  /// `Adding to favorites...`
  String get addingToFavorites {
    return Intl.message(
      'Adding to favorites...',
      name: 'addingToFavorites',
      desc: '',
      args: [],
    );
  }

  /// `Removing from favorites...`
  String get removingFromFavorites {
    return Intl.message(
      'Removing from favorites...',
      name: 'removingFromFavorites',
      desc: '',
      args: [],
    );
  }

  /// `Sorry, could not add to favorites!`
  String get sorryCouldNotAddToFavorites {
    return Intl.message(
      'Sorry, could not add to favorites!',
      name: 'sorryCouldNotAddToFavorites',
      desc: '',
      args: [],
    );
  }

  /// `Sorry, could not remove from favorites!`
  String get sorryCouldNotRemoveFromFavorites {
    return Intl.message(
      'Sorry, could not remove from favorites!',
      name: 'sorryCouldNotRemoveFromFavorites',
      desc: '',
      args: [],
    );
  }

  /// `Looks like your subscription has expired. Please subscribe to enable sharing.`
  String get subscribeToEnableSharing {
    return Intl.message(
      'Looks like your subscription has expired. Please subscribe to enable sharing.',
      name: 'subscribeToEnableSharing',
      desc: '',
      args: [],
    );
  }

  /// `Subscribe`
  String get subscribe {
    return Intl.message(
      'Subscribe',
      name: 'subscribe',
      desc: '',
      args: [],
    );
  }

  /// `Can only remove files owned by you`
  String get canOnlyRemoveFilesOwnedByYou {
    return Intl.message(
      'Can only remove files owned by you',
      name: 'canOnlyRemoveFilesOwnedByYou',
      desc: '',
      args: [],
    );
  }

  /// `Delete shared album?`
  String get deleteSharedAlbum {
    return Intl.message(
      'Delete shared album?',
      name: 'deleteSharedAlbum',
      desc: '',
      args: [],
    );
  }

  /// `Delete album`
  String get deleteAlbum {
    return Intl.message(
      'Delete album',
      name: 'deleteAlbum',
      desc: '',
      args: [],
    );
  }

  /// `Also delete the photos (and videos) present in this album from <bold>all</bold> other albums they are part of?`
  String get deleteAlbumDialog {
    return Intl.message(
      'Also delete the photos (and videos) present in this album from <bold>all</bold> other albums they are part of?',
      name: 'deleteAlbumDialog',
      desc: '',
      args: [],
    );
  }

  /// `The album will be deleted for everyone\n\nYou will lose access to shared photos in this album that are owned by others`
  String get deleteSharedAlbumDialogBody {
    return Intl.message(
      'The album will be deleted for everyone\n\nYou will lose access to shared photos in this album that are owned by others',
      name: 'deleteSharedAlbumDialogBody',
      desc: '',
      args: [],
    );
  }

  /// `Yes, remove`
  String get yesRemove {
    return Intl.message(
      'Yes, remove',
      name: 'yesRemove',
      desc: '',
      args: [],
    );
  }

  /// `Creating link...`
  String get creatingLink {
    return Intl.message(
      'Creating link...',
      name: 'creatingLink',
      desc: '',
      args: [],
    );
  }

  /// `Remove?`
  String get removeWithQuestionMark {
    return Intl.message(
      'Remove?',
      name: 'removeWithQuestionMark',
      desc: '',
      args: [],
    );
  }

  /// `{userEmail} will be removed from this shared album\n\nAny photos added by them will also be removed from the album`
  String removeParticipantBody(Object userEmail) {
    return Intl.message(
      '$userEmail will be removed from this shared album\n\nAny photos added by them will also be removed from the album',
      name: 'removeParticipantBody',
      desc: '',
      args: [userEmail],
    );
  }

  /// `Keep Photos`
  String get keepPhotos {
    return Intl.message(
      'Keep Photos',
      name: 'keepPhotos',
      desc: '',
      args: [],
    );
  }

  /// `Delete photos`
  String get deletePhotos {
    return Intl.message(
      'Delete photos',
      name: 'deletePhotos',
      desc: '',
      args: [],
    );
  }

  /// `Invite to ente`
  String get inviteToEnte {
    return Intl.message(
      'Invite to ente',
      name: 'inviteToEnte',
      desc: '',
      args: [],
    );
  }

  /// `Remove public link`
  String get removePublicLink {
    return Intl.message(
      'Remove public link',
      name: 'removePublicLink',
      desc: '',
      args: [],
    );
  }

  /// `This will remove the public link for accessing "{albumName}".`
  String disableLinkMessage(Object albumName) {
    return Intl.message(
      'This will remove the public link for accessing "$albumName".',
      name: 'disableLinkMessage',
      desc: '',
      args: [albumName],
    );
  }

  /// `Sharing...`
  String get sharing {
    return Intl.message(
      'Sharing...',
      name: 'sharing',
      desc: '',
      args: [],
    );
  }

  /// `You cannot share with yourself`
  String get youCannotShareWithYourself {
    return Intl.message(
      'You cannot share with yourself',
      name: 'youCannotShareWithYourself',
      desc: '',
      args: [],
    );
  }

  /// `Archive`
  String get archive {
    return Intl.message(
      'Archive',
      name: 'archive',
      desc: '',
      args: [],
    );
  }

  /// `Long press to select photos and click + to create an album`
  String get createAlbumActionHint {
    return Intl.message(
      'Long press to select photos and click + to create an album',
      name: 'createAlbumActionHint',
      desc: '',
      args: [],
    );
  }

  /// `Importing....`
  String get importing {
    return Intl.message(
      'Importing....',
      name: 'importing',
      desc: '',
      args: [],
    );
  }

  /// `Failed to load albums`
  String get failedToLoadAlbums {
    return Intl.message(
      'Failed to load albums',
      name: 'failedToLoadAlbums',
      desc: '',
      args: [],
    );
  }

  /// `Hidden`
  String get hidden {
    return Intl.message(
      'Hidden',
      name: 'hidden',
      desc: '',
      args: [],
    );
  }

  /// `Please authenticate to view your hidden files`
  String get authToViewYourHiddenFiles {
    return Intl.message(
      'Please authenticate to view your hidden files',
      name: 'authToViewYourHiddenFiles',
      desc: '',
      args: [],
    );
  }

  /// `Trash`
  String get trash {
    return Intl.message(
      'Trash',
      name: 'trash',
      desc: '',
      args: [],
    );
  }

  /// `Uncategorized`
  String get uncategorized {
    return Intl.message(
      'Uncategorized',
      name: 'uncategorized',
      desc: '',
      args: [],
    );
  }

  /// `video`
  String get videoSmallCase {
    return Intl.message(
      'video',
      name: 'videoSmallCase',
      desc: '',
      args: [],
    );
  }

  /// `photo`
  String get photoSmallCase {
    return Intl.message(
      'photo',
      name: 'photoSmallCase',
      desc: '',
      args: [],
    );
  }

  /// `It will be deleted from all albums.`
  String get singleFileDeleteHighlight {
    return Intl.message(
      'It will be deleted from all albums.',
      name: 'singleFileDeleteHighlight',
      desc: '',
      args: [],
    );
  }

  /// `This {fileType} is in both ente and your device.`
  String singleFileInBothLocalAndRemote(Object fileType) {
    return Intl.message(
      'This $fileType is in both ente and your device.',
      name: 'singleFileInBothLocalAndRemote',
      desc: '',
      args: [fileType],
    );
  }

  /// `This {fileType} will be deleted from ente.`
  String singleFileInRemoteOnly(Object fileType) {
    return Intl.message(
      'This $fileType will be deleted from ente.',
      name: 'singleFileInRemoteOnly',
      desc: '',
      args: [fileType],
    );
  }

  /// `This {fileType} will be deleted from your device.`
  String singleFileDeleteFromDevice(Object fileType) {
    return Intl.message(
      'This $fileType will be deleted from your device.',
      name: 'singleFileDeleteFromDevice',
      desc: '',
      args: [fileType],
    );
  }

  /// `Delete from ente`
  String get deleteFromEnte {
    return Intl.message(
      'Delete from ente',
      name: 'deleteFromEnte',
      desc: '',
      args: [],
    );
  }

  /// `Yes, delete`
  String get yesDelete {
    return Intl.message(
      'Yes, delete',
      name: 'yesDelete',
      desc: '',
      args: [],
    );
  }

  /// `Moved to trash`
  String get movedToTrash {
    return Intl.message(
      'Moved to trash',
      name: 'movedToTrash',
      desc: '',
      args: [],
    );
  }

  /// `Delete from device`
  String get deleteFromDevice {
    return Intl.message(
      'Delete from device',
      name: 'deleteFromDevice',
      desc: '',
      args: [],
    );
  }

  /// `Delete from both`
  String get deleteFromBoth {
    return Intl.message(
      'Delete from both',
      name: 'deleteFromBoth',
      desc: '',
      args: [],
    );
  }

  /// `New album`
  String get newAlbum {
    return Intl.message(
      'New album',
      name: 'newAlbum',
      desc: '',
      args: [],
    );
  }

  /// `Albums`
  String get albums {
    return Intl.message(
      'Albums',
      name: 'albums',
      desc: '',
      args: [],
    );
  }

  /// `{count, plural, zero{no memories} one{{formattedCount} memory} other{{formattedCount} memories}}`
  String memoryCount(int count, String formattedCount) {
    return Intl.plural(
      count,
      zero: 'no memories',
      one: '$formattedCount memory',
      other: '$formattedCount memories',
      name: 'memoryCount',
      desc: 'The text to display the number of memories',
      args: [count, formattedCount],
    );
  }

  /// `{count} selected`
  String selectedPhotos(int count) {
    return Intl.message(
      '$count selected',
      name: 'selectedPhotos',
      desc: 'Display the number of selected photos',
      args: [count],
    );
  }

  /// `{count} selected ({yourCount} yours)`
  String selectedPhotosWithYours(int count, int yourCount) {
    return Intl.message(
      '$count selected ($yourCount yours)',
      name: 'selectedPhotosWithYours',
      desc:
          'Display the number of selected photos, including the number of selected photos owned by the user',
      args: [count, yourCount],
    );
  }

  /// `Advanced`
  String get advancedSettings {
    return Intl.message(
      'Advanced',
      name: 'advancedSettings',
      desc: 'The text to display in the advanced settings section',
      args: [],
    );
  }

  /// `Photo grid size`
  String get photoGridSize {
    return Intl.message(
      'Photo grid size',
      name: 'photoGridSize',
      desc: '',
      args: [],
    );
  }

  /// `Manage device storage`
  String get manageDeviceStorage {
    return Intl.message(
      'Manage device storage',
      name: 'manageDeviceStorage',
      desc: '',
      args: [],
    );
  }

  /// `Machine learning`
  String get machineLearning {
    return Intl.message(
      'Machine learning',
      name: 'machineLearning',
      desc: '',
      args: [],
    );
  }

  /// `Magic search`
  String get magicSearch {
    return Intl.message(
      'Magic search',
      name: 'magicSearch',
      desc: '',
      args: [],
    );
  }

  /// `Please note that this will result in a higher bandwidth and battery usage until all items are indexed.`
  String get magicSearchDescription {
    return Intl.message(
      'Please note that this will result in a higher bandwidth and battery usage until all items are indexed.',
      name: 'magicSearchDescription',
      desc: '',
      args: [],
    );
  }

  /// `Downloading models...`
  String get loadingModel {
    return Intl.message(
      'Downloading models...',
      name: 'loadingModel',
      desc: '',
      args: [],
    );
  }

  /// `Waiting for WiFi...`
  String get waitingForWifi {
    return Intl.message(
      'Waiting for WiFi...',
      name: 'waitingForWifi',
      desc: '',
      args: [],
    );
  }

  /// `Status`
  String get status {
    return Intl.message(
      'Status',
      name: 'status',
      desc: '',
      args: [],
    );
  }

  /// `Indexed items`
  String get indexedItems {
    return Intl.message(
      'Indexed items',
      name: 'indexedItems',
      desc: '',
      args: [],
    );
  }

  /// `Pending items`
  String get pendingItems {
    return Intl.message(
      'Pending items',
      name: 'pendingItems',
      desc: '',
      args: [],
    );
  }

  /// `Clear indexes`
  String get clearIndexes {
    return Intl.message(
      'Clear indexes',
      name: 'clearIndexes',
      desc: '',
      args: [],
    );
  }

  /// `Select folders for backup`
  String get selectFoldersForBackup {
    return Intl.message(
      'Select folders for backup',
      name: 'selectFoldersForBackup',
      desc: '',
      args: [],
    );
  }

  /// `Selected folders will be encrypted and backed up`
  String get selectedFoldersWillBeEncryptedAndBackedUp {
    return Intl.message(
      'Selected folders will be encrypted and backed up',
      name: 'selectedFoldersWillBeEncryptedAndBackedUp',
      desc: '',
      args: [],
    );
  }

  /// `Unselect all`
  String get unselectAll {
    return Intl.message(
      'Unselect all',
      name: 'unselectAll',
      desc: '',
      args: [],
    );
  }

  /// `Select all`
  String get selectAll {
    return Intl.message(
      'Select all',
      name: 'selectAll',
      desc: '',
      args: [],
    );
  }

  /// `Skip`
  String get skip {
    return Intl.message(
      'Skip',
      name: 'skip',
      desc: '',
      args: [],
    );
  }

  /// `Updating folder selection...`
  String get updatingFolderSelection {
    return Intl.message(
      'Updating folder selection...',
      name: 'updatingFolderSelection',
      desc: '',
      args: [],
    );
  }

  /// `{count, plural, one{{count} item} other{{count} items}}`
  String itemCount(num count) {
    return Intl.plural(
      count,
      one: '$count item',
      other: '$count items',
      name: 'itemCount',
      desc: '',
      args: [count],
    );
  }

  /// `{count, plural, =1 {Delete {count} item} other {Delete {count} items}}`
  String deleteItemCount(num count) {
    return Intl.plural(
      count,
      one: 'Delete $count item',
      other: 'Delete $count items',
      name: 'deleteItemCount',
      desc: '',
      args: [count],
    );
  }

  /// `{count} files, {formattedSize} each`
  String duplicateItemsGroup(int count, String formattedSize) {
    return Intl.message(
      '$count files, $formattedSize each',
      name: 'duplicateItemsGroup',
      desc: 'Display the number of duplicate files and their size',
      args: [count, formattedSize],
    );
  }

  /// `Show memories`
  String get showMemories {
    return Intl.message(
      'Show memories',
      name: 'showMemories',
      desc: '',
      args: [],
    );
  }

  /// `{count, plural, one{{count} year ago} other{{count} years ago}}`
  String yearsAgo(num count) {
    return Intl.plural(
      count,
      one: '$count year ago',
      other: '$count years ago',
      name: 'yearsAgo',
      desc: '',
      args: [count],
    );
  }

  /// `Backup settings`
  String get backupSettings {
    return Intl.message(
      'Backup settings',
      name: 'backupSettings',
      desc: '',
      args: [],
    );
  }

  /// `Backup over mobile data`
  String get backupOverMobileData {
    return Intl.message(
      'Backup over mobile data',
      name: 'backupOverMobileData',
      desc: '',
      args: [],
    );
  }

  /// `Backup videos`
  String get backupVideos {
    return Intl.message(
      'Backup videos',
      name: 'backupVideos',
      desc: '',
      args: [],
    );
  }

  /// `Disable auto lock`
  String get disableAutoLock {
    return Intl.message(
      'Disable auto lock',
      name: 'disableAutoLock',
      desc: '',
      args: [],
    );
  }

  /// `Disable the device screen lock when ente is in the foreground and there is a backup in progress. This is normally not needed, but may help big uploads and initial imports of large libraries complete faster.`
  String get deviceLockExplanation {
    return Intl.message(
      'Disable the device screen lock when ente is in the foreground and there is a backup in progress. This is normally not needed, but may help big uploads and initial imports of large libraries complete faster.',
      name: 'deviceLockExplanation',
      desc: '',
      args: [],
    );
  }

  /// `About`
  String get about {
    return Intl.message(
      'About',
      name: 'about',
      desc: '',
      args: [],
    );
  }

  /// `We are open source!`
  String get weAreOpenSource {
    return Intl.message(
      'We are open source!',
      name: 'weAreOpenSource',
      desc: '',
      args: [],
    );
  }

  /// `Privacy`
  String get privacy {
    return Intl.message(
      'Privacy',
      name: 'privacy',
      desc: '',
      args: [],
    );
  }

  /// `Terms`
  String get terms {
    return Intl.message(
      'Terms',
      name: 'terms',
      desc: '',
      args: [],
    );
  }

  /// `Check for updates`
  String get checkForUpdates {
    return Intl.message(
      'Check for updates',
      name: 'checkForUpdates',
      desc: '',
      args: [],
    );
  }

  /// `Checking...`
  String get checking {
    return Intl.message(
      'Checking...',
      name: 'checking',
      desc: '',
      args: [],
    );
  }

  /// `You are on the latest version`
  String get youAreOnTheLatestVersion {
    return Intl.message(
      'You are on the latest version',
      name: 'youAreOnTheLatestVersion',
      desc: '',
      args: [],
    );
  }

  /// `Account`
  String get account {
    return Intl.message(
      'Account',
      name: 'account',
      desc: '',
      args: [],
    );
  }

  /// `Manage subscription`
  String get manageSubscription {
    return Intl.message(
      'Manage subscription',
      name: 'manageSubscription',
      desc: '',
      args: [],
    );
  }

  /// `Please authenticate to change your email`
  String get authToChangeYourEmail {
    return Intl.message(
      'Please authenticate to change your email',
      name: 'authToChangeYourEmail',
      desc: '',
      args: [],
    );
  }

  /// `Change password`
  String get changePassword {
    return Intl.message(
      'Change password',
      name: 'changePassword',
      desc: '',
      args: [],
    );
  }

  /// `Please authenticate to change your password`
  String get authToChangeYourPassword {
    return Intl.message(
      'Please authenticate to change your password',
      name: 'authToChangeYourPassword',
      desc: '',
      args: [],
    );
  }

  /// `Email verification`
  String get emailVerificationToggle {
    return Intl.message(
      'Email verification',
      name: 'emailVerificationToggle',
      desc: '',
      args: [],
    );
  }

  /// `Please authenticate to change email verification`
  String get authToChangeEmailVerificationSetting {
    return Intl.message(
      'Please authenticate to change email verification',
      name: 'authToChangeEmailVerificationSetting',
      desc: '',
      args: [],
    );
  }

  /// `Export your data`
  String get exportYourData {
    return Intl.message(
      'Export your data',
      name: 'exportYourData',
      desc: '',
      args: [],
    );
  }

  /// `Logout`
  String get logout {
    return Intl.message(
      'Logout',
      name: 'logout',
      desc: '',
      args: [],
    );
  }

  /// `Please authenticate to initiate account deletion`
  String get authToInitiateAccountDeletion {
    return Intl.message(
      'Please authenticate to initiate account deletion',
      name: 'authToInitiateAccountDeletion',
      desc: '',
      args: [],
    );
  }

  /// `Are you sure you want to logout?`
  String get areYouSureYouWantToLogout {
    return Intl.message(
      'Are you sure you want to logout?',
      name: 'areYouSureYouWantToLogout',
      desc: '',
      args: [],
    );
  }

  /// `Yes, logout`
  String get yesLogout {
    return Intl.message(
      'Yes, logout',
      name: 'yesLogout',
      desc: '',
      args: [],
    );
  }

  /// `A new version of ente is available.`
  String get aNewVersionOfEnteIsAvailable {
    return Intl.message(
      'A new version of ente is available.',
      name: 'aNewVersionOfEnteIsAvailable',
      desc: '',
      args: [],
    );
  }

  /// `Update`
  String get update {
    return Intl.message(
      'Update',
      name: 'update',
      desc: '',
      args: [],
    );
  }

  /// `Install manually`
  String get installManually {
    return Intl.message(
      'Install manually',
      name: 'installManually',
      desc: '',
      args: [],
    );
  }

  /// `Critical update available`
  String get criticalUpdateAvailable {
    return Intl.message(
      'Critical update available',
      name: 'criticalUpdateAvailable',
      desc: '',
      args: [],
    );
  }

  /// `Update available`
  String get updateAvailable {
    return Intl.message(
      'Update available',
      name: 'updateAvailable',
      desc: '',
      args: [],
    );
  }

  /// `Ignore`
  String get ignoreUpdate {
    return Intl.message(
      'Ignore',
      name: 'ignoreUpdate',
      desc: '',
      args: [],
    );
  }

  /// `Downloading...`
  String get downloading {
    return Intl.message(
      'Downloading...',
      name: 'downloading',
      desc: '',
      args: [],
    );
  }

  /// `Cannot delete shared files`
  String get cannotDeleteSharedFiles {
    return Intl.message(
      'Cannot delete shared files',
      name: 'cannotDeleteSharedFiles',
      desc: '',
      args: [],
    );
  }

  /// `The download could not be completed`
  String get theDownloadCouldNotBeCompleted {
    return Intl.message(
      'The download could not be completed',
      name: 'theDownloadCouldNotBeCompleted',
      desc: '',
      args: [],
    );
  }

  /// `Retry`
  String get retry {
    return Intl.message(
      'Retry',
      name: 'retry',
      desc: '',
      args: [],
    );
  }

  /// `Backed up folders`
  String get backedUpFolders {
    return Intl.message(
      'Backed up folders',
      name: 'backedUpFolders',
      desc: '',
      args: [],
    );
  }

  /// `Backup`
  String get backup {
    return Intl.message(
      'Backup',
      name: 'backup',
      desc: '',
      args: [],
    );
  }

  /// `Free up device space`
  String get freeUpDeviceSpace {
    return Intl.message(
      'Free up device space',
      name: 'freeUpDeviceSpace',
      desc: '',
      args: [],
    );
  }

  /// `✨ All clear`
  String get allClear {
    return Intl.message(
      '✨ All clear',
      name: 'allClear',
      desc: '',
      args: [],
    );
  }

  /// `You've no files on this device that can be deleted`
  String get noDeviceThatCanBeDeleted {
    return Intl.message(
      'You\'ve no files on this device that can be deleted',
      name: 'noDeviceThatCanBeDeleted',
      desc: '',
      args: [],
    );
  }

  /// `Remove duplicates`
  String get removeDuplicates {
    return Intl.message(
      'Remove duplicates',
      name: 'removeDuplicates',
      desc: '',
      args: [],
    );
  }

  /// `✨ No duplicates`
  String get noDuplicates {
    return Intl.message(
      '✨ No duplicates',
      name: 'noDuplicates',
      desc: '',
      args: [],
    );
  }

  /// `You've no duplicate files that can be cleared`
  String get youveNoDuplicateFilesThatCanBeCleared {
    return Intl.message(
      'You\'ve no duplicate files that can be cleared',
      name: 'youveNoDuplicateFilesThatCanBeCleared',
      desc: '',
      args: [],
    );
  }

  /// `Success`
  String get success {
    return Intl.message(
      'Success',
      name: 'success',
      desc: '',
      args: [],
    );
  }

  /// `Rate us`
  String get rateUs {
    return Intl.message(
      'Rate us',
      name: 'rateUs',
      desc: '',
      args: [],
    );
  }

  /// `Also empty "Recently Deleted" from "Settings" -> "Storage" to claim the freed space`
  String get remindToEmptyDeviceTrash {
    return Intl.message(
      'Also empty "Recently Deleted" from "Settings" -> "Storage" to claim the freed space',
      name: 'remindToEmptyDeviceTrash',
      desc: '',
      args: [],
    );
  }

  /// `You have successfully freed up {storageSaved}!`
  String youHaveSuccessfullyFreedUp(String storageSaved) {
    return Intl.message(
      'You have successfully freed up $storageSaved!',
      name: 'youHaveSuccessfullyFreedUp',
      desc:
          'The text to display when the user has successfully freed up storage',
      args: [storageSaved],
    );
  }

  /// `Also empty your "Trash" to claim the freed up space`
  String get remindToEmptyEnteTrash {
    return Intl.message(
      'Also empty your "Trash" to claim the freed up space',
      name: 'remindToEmptyEnteTrash',
      desc: '',
      args: [],
    );
  }

  /// `✨ Success`
  String get sparkleSuccess {
    return Intl.message(
      '✨ Success',
      name: 'sparkleSuccess',
      desc: '',
      args: [],
    );
  }

  /// `You have cleaned up {count, plural, one{{count} duplicate file} other{{count} duplicate files}}, saving ({storageSaved}!)`
  String duplicateFileCountWithStorageSaved(int count, String storageSaved) {
    return Intl.message(
      'You have cleaned up ${Intl.plural(count, one: '$count duplicate file', other: '$count duplicate files')}, saving ($storageSaved!)',
      name: 'duplicateFileCountWithStorageSaved',
      desc:
          'The text to display when the user has successfully cleaned up duplicate files',
      args: [count, storageSaved],
    );
  }

  /// `Family plans`
  String get familyPlans {
    return Intl.message(
      'Family plans',
      name: 'familyPlans',
      desc: '',
      args: [],
    );
  }

  /// `Referrals`
  String get referrals {
    return Intl.message(
      'Referrals',
      name: 'referrals',
      desc: '',
      args: [],
    );
  }

  /// `Notifications`
  String get notifications {
    return Intl.message(
      'Notifications',
      name: 'notifications',
      desc: '',
      args: [],
    );
  }

  /// `New shared photos`
  String get sharedPhotoNotifications {
    return Intl.message(
      'New shared photos',
      name: 'sharedPhotoNotifications',
      desc: '',
      args: [],
    );
  }

  /// `Receive notifications when someone adds a photo to a shared album that you're a part of`
  String get sharedPhotoNotificationsExplanation {
    return Intl.message(
      'Receive notifications when someone adds a photo to a shared album that you\'re a part of',
      name: 'sharedPhotoNotificationsExplanation',
      desc: '',
      args: [],
    );
  }

  /// `Advanced`
  String get advanced {
    return Intl.message(
      'Advanced',
      name: 'advanced',
      desc: '',
      args: [],
    );
  }

  /// `General`
  String get general {
    return Intl.message(
      'General',
      name: 'general',
      desc: '',
      args: [],
    );
  }

  /// `Security`
  String get security {
    return Intl.message(
      'Security',
      name: 'security',
      desc: '',
      args: [],
    );
  }

  /// `Please authenticate to view your recovery key`
  String get authToViewYourRecoveryKey {
    return Intl.message(
      'Please authenticate to view your recovery key',
      name: 'authToViewYourRecoveryKey',
      desc: '',
      args: [],
    );
  }

  /// `Two-factor`
  String get twofactor {
    return Intl.message(
      'Two-factor',
      name: 'twofactor',
      desc: '',
      args: [],
    );
  }

  /// `Please authenticate to configure two-factor authentication`
  String get authToConfigureTwofactorAuthentication {
    return Intl.message(
      'Please authenticate to configure two-factor authentication',
      name: 'authToConfigureTwofactorAuthentication',
      desc: '',
      args: [],
    );
  }

  /// `Lockscreen`
  String get lockscreen {
    return Intl.message(
      'Lockscreen',
      name: 'lockscreen',
      desc: '',
      args: [],
    );
  }

  /// `Please authenticate to change lockscreen setting`
  String get authToChangeLockscreenSetting {
    return Intl.message(
      'Please authenticate to change lockscreen setting',
      name: 'authToChangeLockscreenSetting',
      desc: '',
      args: [],
    );
  }

  /// `To enable lockscreen, please setup device passcode or screen lock in your system settings.`
  String get lockScreenEnablePreSteps {
    return Intl.message(
      'To enable lockscreen, please setup device passcode or screen lock in your system settings.',
      name: 'lockScreenEnablePreSteps',
      desc: '',
      args: [],
    );
  }

  /// `View active sessions`
  String get viewActiveSessions {
    return Intl.message(
      'View active sessions',
      name: 'viewActiveSessions',
      desc: '',
      args: [],
    );
  }

  /// `Please authenticate to view your active sessions`
  String get authToViewYourActiveSessions {
    return Intl.message(
      'Please authenticate to view your active sessions',
      name: 'authToViewYourActiveSessions',
      desc: '',
      args: [],
    );
  }

  /// `Disable two-factor`
  String get disableTwofactor {
    return Intl.message(
      'Disable two-factor',
      name: 'disableTwofactor',
      desc: '',
      args: [],
    );
  }

  /// `Are you sure you want to disable two-factor authentication?`
  String get confirm2FADisable {
    return Intl.message(
      'Are you sure you want to disable two-factor authentication?',
      name: 'confirm2FADisable',
      desc: '',
      args: [],
    );
  }

  /// `No`
  String get no {
    return Intl.message(
      'No',
      name: 'no',
      desc: '',
      args: [],
    );
  }

  /// `Yes`
  String get yes {
    return Intl.message(
      'Yes',
      name: 'yes',
      desc: '',
      args: [],
    );
  }

  /// `Social`
  String get social {
    return Intl.message(
      'Social',
      name: 'social',
      desc: '',
      args: [],
    );
  }

  /// `Rate us on {storeName}`
  String rateUsOnStore(Object storeName) {
    return Intl.message(
      'Rate us on $storeName',
      name: 'rateUsOnStore',
      desc: '',
      args: [storeName],
    );
  }

  /// `Blog`
  String get blog {
    return Intl.message(
      'Blog',
      name: 'blog',
      desc: '',
      args: [],
    );
  }

  /// `Merchandise`
  String get merchandise {
    return Intl.message(
      'Merchandise',
      name: 'merchandise',
      desc: '',
      args: [],
    );
  }

  /// `Twitter`
  String get twitter {
    return Intl.message(
      'Twitter',
      name: 'twitter',
      desc: '',
      args: [],
    );
  }

  /// `Mastodon`
  String get mastodon {
    return Intl.message(
      'Mastodon',
      name: 'mastodon',
      desc: '',
      args: [],
    );
  }

  /// `Matrix`
  String get matrix {
    return Intl.message(
      'Matrix',
      name: 'matrix',
      desc: '',
      args: [],
    );
  }

  /// `Discord`
  String get discord {
    return Intl.message(
      'Discord',
      name: 'discord',
      desc: '',
      args: [],
    );
  }

  /// `Reddit`
  String get reddit {
    return Intl.message(
      'Reddit',
      name: 'reddit',
      desc: '',
      args: [],
    );
  }

  /// `Your storage details could not be fetched`
  String get yourStorageDetailsCouldNotBeFetched {
    return Intl.message(
      'Your storage details could not be fetched',
      name: 'yourStorageDetailsCouldNotBeFetched',
      desc: '',
      args: [],
    );
  }

  /// `Report a bug`
  String get reportABug {
    return Intl.message(
      'Report a bug',
      name: 'reportABug',
      desc: '',
      args: [],
    );
  }

  /// `Report bug`
  String get reportBug {
    return Intl.message(
      'Report bug',
      name: 'reportBug',
      desc: '',
      args: [],
    );
  }

  /// `Suggest features`
  String get suggestFeatures {
    return Intl.message(
      'Suggest features',
      name: 'suggestFeatures',
      desc: '',
      args: [],
    );
  }

  /// `Support`
  String get support {
    return Intl.message(
      'Support',
      name: 'support',
      desc: '',
      args: [],
    );
  }

  /// `Theme`
  String get theme {
    return Intl.message(
      'Theme',
      name: 'theme',
      desc: '',
      args: [],
    );
  }

  /// `Light`
  String get lightTheme {
    return Intl.message(
      'Light',
      name: 'lightTheme',
      desc: '',
      args: [],
    );
  }

  /// `Dark`
  String get darkTheme {
    return Intl.message(
      'Dark',
      name: 'darkTheme',
      desc: '',
      args: [],
    );
  }

  /// `System`
  String get systemTheme {
    return Intl.message(
      'System',
      name: 'systemTheme',
      desc: '',
      args: [],
    );
  }

  /// `Free trial`
  String get freeTrial {
    return Intl.message(
      'Free trial',
      name: 'freeTrial',
      desc: '',
      args: [],
    );
  }

  /// `Select your plan`
  String get selectYourPlan {
    return Intl.message(
      'Select your plan',
      name: 'selectYourPlan',
      desc: '',
      args: [],
    );
  }

  /// `ente preserves your memories, so they're always available to you, even if you lose your device.`
  String get enteSubscriptionPitch {
    return Intl.message(
      'ente preserves your memories, so they\'re always available to you, even if you lose your device.',
      name: 'enteSubscriptionPitch',
      desc: '',
      args: [],
    );
  }

  /// `Your family can be added to your plan as well.`
  String get enteSubscriptionShareWithFamily {
    return Intl.message(
      'Your family can be added to your plan as well.',
      name: 'enteSubscriptionShareWithFamily',
      desc: '',
      args: [],
    );
  }

  /// `Current usage is `
  String get currentUsageIs {
    return Intl.message(
      'Current usage is ',
      name: 'currentUsageIs',
      desc: 'This text is followed by storage usaged',
      args: [],
    );
  }

  /// `FAQs`
  String get faqs {
    return Intl.message(
      'FAQs',
      name: 'faqs',
      desc: '',
      args: [],
    );
  }

  /// `Subscription renews on {endDate}`
  String renewsOn(Object endDate) {
    return Intl.message(
      'Subscription renews on $endDate',
      name: 'renewsOn',
      desc: '',
      args: [endDate],
    );
  }

  /// `Free trial valid till {endDate}`
  String freeTrialValidTill(Object endDate) {
    return Intl.message(
      'Free trial valid till $endDate',
      name: 'freeTrialValidTill',
      desc: '',
      args: [endDate],
    );
  }

  /// `Valid till {endDate}`
  String validTill(Object endDate) {
    return Intl.message(
      'Valid till $endDate',
      name: 'validTill',
      desc: '',
      args: [endDate],
    );
  }

  /// `Your {storageAmount} add-on is valid till {endDate}`
  String addOnValidTill(Object storageAmount, Object endDate) {
    return Intl.message(
      'Your $storageAmount add-on is valid till $endDate',
      name: 'addOnValidTill',
      desc: '',
      args: [storageAmount, endDate],
    );
  }

  /// `Free trial valid till {endDate}.\nYou can choose a paid plan afterwards.`
  String playStoreFreeTrialValidTill(Object endDate) {
    return Intl.message(
      'Free trial valid till $endDate.\nYou can choose a paid plan afterwards.',
      name: 'playStoreFreeTrialValidTill',
      desc: '',
      args: [endDate],
    );
  }

  /// `Your subscription will be cancelled on {endDate}`
  String subWillBeCancelledOn(Object endDate) {
    return Intl.message(
      'Your subscription will be cancelled on $endDate',
      name: 'subWillBeCancelledOn',
      desc: '',
      args: [endDate],
    );
  }

  /// `Subscription`
  String get subscription {
    return Intl.message(
      'Subscription',
      name: 'subscription',
      desc: '',
      args: [],
    );
  }

  /// `Payment details`
  String get paymentDetails {
    return Intl.message(
      'Payment details',
      name: 'paymentDetails',
      desc: '',
      args: [],
    );
  }

  /// `Manage Family`
  String get manageFamily {
    return Intl.message(
      'Manage Family',
      name: 'manageFamily',
      desc: '',
      args: [],
    );
  }

  /// `Please contact us at support@ente.io to manage your {provider} subscription.`
  String contactToManageSubscription(Object provider) {
    return Intl.message(
      'Please contact us at support@ente.io to manage your $provider subscription.',
      name: 'contactToManageSubscription',
      desc: '',
      args: [provider],
    );
  }

  /// `Renew subscription`
  String get renewSubscription {
    return Intl.message(
      'Renew subscription',
      name: 'renewSubscription',
      desc: '',
      args: [],
    );
  }

  /// `Cancel subscription`
  String get cancelSubscription {
    return Intl.message(
      'Cancel subscription',
      name: 'cancelSubscription',
      desc: '',
      args: [],
    );
  }

  /// `Are you sure you want to renew?`
  String get areYouSureYouWantToRenew {
    return Intl.message(
      'Are you sure you want to renew?',
      name: 'areYouSureYouWantToRenew',
      desc: '',
      args: [],
    );
  }

  /// `Yes, Renew`
  String get yesRenew {
    return Intl.message(
      'Yes, Renew',
      name: 'yesRenew',
      desc: '',
      args: [],
    );
  }

  /// `Are you sure you want to cancel?`
  String get areYouSureYouWantToCancel {
    return Intl.message(
      'Are you sure you want to cancel?',
      name: 'areYouSureYouWantToCancel',
      desc: '',
      args: [],
    );
  }

  /// `Yes, cancel`
  String get yesCancel {
    return Intl.message(
      'Yes, cancel',
      name: 'yesCancel',
      desc: '',
      args: [],
    );
  }

  /// `Failed to renew`
  String get failedToRenew {
    return Intl.message(
      'Failed to renew',
      name: 'failedToRenew',
      desc: '',
      args: [],
    );
  }

  /// `Failed to cancel`
  String get failedToCancel {
    return Intl.message(
      'Failed to cancel',
      name: 'failedToCancel',
      desc: '',
      args: [],
    );
  }

  /// `2 months free on yearly plans`
  String get twoMonthsFreeOnYearlyPlans {
    return Intl.message(
      '2 months free on yearly plans',
      name: 'twoMonthsFreeOnYearlyPlans',
      desc: '',
      args: [],
    );
  }

  /// `Monthly`
  String get monthly {
    return Intl.message(
      'Monthly',
      name: 'monthly',
      desc: 'The text to display for monthly plans',
      args: [],
    );
  }

  /// `Yearly`
  String get yearly {
    return Intl.message(
      'Yearly',
      name: 'yearly',
      desc: 'The text to display for yearly plans',
      args: [],
    );
  }

  /// `Confirm plan change`
  String get confirmPlanChange {
    return Intl.message(
      'Confirm plan change',
      name: 'confirmPlanChange',
      desc: '',
      args: [],
    );
  }

  /// `Are you sure you want to change your plan?`
  String get areYouSureYouWantToChangeYourPlan {
    return Intl.message(
      'Are you sure you want to change your plan?',
      name: 'areYouSureYouWantToChangeYourPlan',
      desc: '',
      args: [],
    );
  }

  /// `You cannot downgrade to this plan`
  String get youCannotDowngradeToThisPlan {
    return Intl.message(
      'You cannot downgrade to this plan',
      name: 'youCannotDowngradeToThisPlan',
      desc: '',
      args: [],
    );
  }

  /// `Please cancel your existing subscription from {paymentProvider} first`
  String cancelOtherSubscription(String paymentProvider) {
    return Intl.message(
      'Please cancel your existing subscription from $paymentProvider first',
      name: 'cancelOtherSubscription',
      desc:
          'The text to display when the user has an existing subscription from a different payment provider',
      args: [paymentProvider],
    );
  }

  /// `Optional, as short as you like...`
  String get optionalAsShortAsYouLike {
    return Intl.message(
      'Optional, as short as you like...',
      name: 'optionalAsShortAsYouLike',
      desc: '',
      args: [],
    );
  }

  /// `Send`
  String get send {
    return Intl.message(
      'Send',
      name: 'send',
      desc: '',
      args: [],
    );
  }

  /// `Your subscription was cancelled. Would you like to share the reason?`
  String get askCancelReason {
    return Intl.message(
      'Your subscription was cancelled. Would you like to share the reason?',
      name: 'askCancelReason',
      desc: '',
      args: [],
    );
  }

  /// `Thank you for subscribing!`
  String get thankYouForSubscribing {
    return Intl.message(
      'Thank you for subscribing!',
      name: 'thankYouForSubscribing',
      desc: '',
      args: [],
    );
  }

  /// `Your purchase was successful`
  String get yourPurchaseWasSuccessful {
    return Intl.message(
      'Your purchase was successful',
      name: 'yourPurchaseWasSuccessful',
      desc: '',
      args: [],
    );
  }

  /// `Your plan was successfully upgraded`
  String get yourPlanWasSuccessfullyUpgraded {
    return Intl.message(
      'Your plan was successfully upgraded',
      name: 'yourPlanWasSuccessfullyUpgraded',
      desc: '',
      args: [],
    );
  }

  /// `Your plan was successfully downgraded`
  String get yourPlanWasSuccessfullyDowngraded {
    return Intl.message(
      'Your plan was successfully downgraded',
      name: 'yourPlanWasSuccessfullyDowngraded',
      desc: '',
      args: [],
    );
  }

  /// `Your subscription was updated successfully`
  String get yourSubscriptionWasUpdatedSuccessfully {
    return Intl.message(
      'Your subscription was updated successfully',
      name: 'yourSubscriptionWasUpdatedSuccessfully',
      desc: '',
      args: [],
    );
  }

  /// `Google Play ID`
  String get googlePlayId {
    return Intl.message(
      'Google Play ID',
      name: 'googlePlayId',
      desc: '',
      args: [],
    );
  }

  /// `Apple ID`
  String get appleId {
    return Intl.message(
      'Apple ID',
      name: 'appleId',
      desc: '',
      args: [],
    );
  }

  /// `PlayStore subscription`
  String get playstoreSubscription {
    return Intl.message(
      'PlayStore subscription',
      name: 'playstoreSubscription',
      desc: '',
      args: [],
    );
  }

  /// `AppStore subscription`
  String get appstoreSubscription {
    return Intl.message(
      'AppStore subscription',
      name: 'appstoreSubscription',
      desc: '',
      args: [],
    );
  }

  /// `Your {id} is already linked to another ente account.\nIf you would like to use your {id} with this account, please contact our support''`
  String subAlreadyLinkedErrMessage(Object id) {
    return Intl.message(
      'Your $id is already linked to another ente account.\nIf you would like to use your $id with this account, please contact our support\'\'',
      name: 'subAlreadyLinkedErrMessage',
      desc: '',
      args: [id],
    );
  }

  /// `Please visit web.ente.io to manage your subscription`
  String get visitWebToManage {
    return Intl.message(
      'Please visit web.ente.io to manage your subscription',
      name: 'visitWebToManage',
      desc: '',
      args: [],
    );
  }

  /// `Could not update subscription`
  String get couldNotUpdateSubscription {
    return Intl.message(
      'Could not update subscription',
      name: 'couldNotUpdateSubscription',
      desc: '',
      args: [],
    );
  }

  /// `Please contact support@ente.io and we will be happy to help!`
  String get pleaseContactSupportAndWeWillBeHappyToHelp {
    return Intl.message(
      'Please contact support@ente.io and we will be happy to help!',
      name: 'pleaseContactSupportAndWeWillBeHappyToHelp',
      desc: '',
      args: [],
    );
  }

  /// `Payment failed`
  String get paymentFailed {
    return Intl.message(
      'Payment failed',
      name: 'paymentFailed',
      desc: '',
      args: [],
    );
  }

  /// `Please talk to {providerName} support if you were charged`
  String paymentFailedTalkToProvider(String providerName) {
    return Intl.message(
      'Please talk to $providerName support if you were charged',
      name: 'paymentFailedTalkToProvider',
      desc: 'The text to display when the payment failed',
      args: [providerName],
    );
  }

  /// `Continue on free trial`
  String get continueOnFreeTrial {
    return Intl.message(
      'Continue on free trial',
      name: 'continueOnFreeTrial',
      desc: '',
      args: [],
    );
  }

  /// `Are you sure you want to exit?`
  String get areYouSureYouWantToExit {
    return Intl.message(
      'Are you sure you want to exit?',
      name: 'areYouSureYouWantToExit',
      desc: '',
      args: [],
    );
  }

  /// `Thank you`
  String get thankYou {
    return Intl.message(
      'Thank you',
      name: 'thankYou',
      desc: '',
      args: [],
    );
  }

  /// `Failed to verify payment status`
  String get failedToVerifyPaymentStatus {
    return Intl.message(
      'Failed to verify payment status',
      name: 'failedToVerifyPaymentStatus',
      desc: '',
      args: [],
    );
  }

  /// `Please wait for sometime before retrying`
  String get pleaseWaitForSometimeBeforeRetrying {
    return Intl.message(
      'Please wait for sometime before retrying',
      name: 'pleaseWaitForSometimeBeforeRetrying',
      desc: '',
      args: [],
    );
  }

  /// `Unfortunately your payment failed due to {reason}`
  String paymentFailedWithReason(Object reason) {
    return Intl.message(
      'Unfortunately your payment failed due to $reason',
      name: 'paymentFailedWithReason',
      desc: '',
      args: [reason],
    );
  }

  /// `You are on a family plan!`
  String get youAreOnAFamilyPlan {
    return Intl.message(
      'You are on a family plan!',
      name: 'youAreOnAFamilyPlan',
      desc: '',
      args: [],
    );
  }

  /// `Please contact <green>{familyAdminEmail}</green> to manage your subscription`
  String contactFamilyAdmin(Object familyAdminEmail) {
    return Intl.message(
      'Please contact <green>$familyAdminEmail</green> to manage your subscription',
      name: 'contactFamilyAdmin',
      desc: '',
      args: [familyAdminEmail],
    );
  }

  /// `Leave family`
  String get leaveFamily {
    return Intl.message(
      'Leave family',
      name: 'leaveFamily',
      desc: '',
      args: [],
    );
  }

  /// `Are you sure that you want to leave the family plan?`
  String get areYouSureThatYouWantToLeaveTheFamily {
    return Intl.message(
      'Are you sure that you want to leave the family plan?',
      name: 'areYouSureThatYouWantToLeaveTheFamily',
      desc: '',
      args: [],
    );
  }

  /// `Leave`
  String get leave {
    return Intl.message(
      'Leave',
      name: 'leave',
      desc: '',
      args: [],
    );
  }

  /// `Rate the app`
  String get rateTheApp {
    return Intl.message(
      'Rate the app',
      name: 'rateTheApp',
      desc: '',
      args: [],
    );
  }

  /// `Start backup`
  String get startBackup {
    return Intl.message(
      'Start backup',
      name: 'startBackup',
      desc: '',
      args: [],
    );
  }

  /// `No photos are being backed up right now`
  String get noPhotosAreBeingBackedUpRightNow {
    return Intl.message(
      'No photos are being backed up right now',
      name: 'noPhotosAreBeingBackedUpRightNow',
      desc: '',
      args: [],
    );
  }

  /// `Preserve more`
  String get preserveMore {
    return Intl.message(
      'Preserve more',
      name: 'preserveMore',
      desc: '',
      args: [],
    );
  }

  /// `Please allow access to all photos in the Settings app`
  String get grantFullAccessPrompt {
    return Intl.message(
      'Please allow access to all photos in the Settings app',
      name: 'grantFullAccessPrompt',
      desc: '',
      args: [],
    );
  }

  /// `Open Settings`
  String get openSettings {
    return Intl.message(
      'Open Settings',
      name: 'openSettings',
      desc: '',
      args: [],
    );
  }

  /// `Select more photos`
  String get selectMorePhotos {
    return Intl.message(
      'Select more photos',
      name: 'selectMorePhotos',
      desc: '',
      args: [],
    );
  }

  /// `Existing user`
  String get existingUser {
    return Intl.message(
      'Existing user',
      name: 'existingUser',
      desc: '',
      args: [],
    );
  }

  /// `Private backups`
  String get privateBackups {
    return Intl.message(
      'Private backups',
      name: 'privateBackups',
      desc: '',
      args: [],
    );
  }

  /// `for your memories`
  String get forYourMemories {
    return Intl.message(
      'for your memories',
      name: 'forYourMemories',
      desc: '',
      args: [],
    );
  }

  /// `End-to-end encrypted by default`
  String get endtoendEncryptedByDefault {
    return Intl.message(
      'End-to-end encrypted by default',
      name: 'endtoendEncryptedByDefault',
      desc: '',
      args: [],
    );
  }

  /// `Safely stored`
  String get safelyStored {
    return Intl.message(
      'Safely stored',
      name: 'safelyStored',
      desc: '',
      args: [],
    );
  }

  /// `at a fallout shelter`
  String get atAFalloutShelter {
    return Intl.message(
      'at a fallout shelter',
      name: 'atAFalloutShelter',
      desc: '',
      args: [],
    );
  }

  /// `Designed to outlive`
  String get designedToOutlive {
    return Intl.message(
      'Designed to outlive',
      name: 'designedToOutlive',
      desc: '',
      args: [],
    );
  }

  /// `Available`
  String get available {
    return Intl.message(
      'Available',
      name: 'available',
      desc: '',
      args: [],
    );
  }

  /// `everywhere`
  String get everywhere {
    return Intl.message(
      'everywhere',
      name: 'everywhere',
      desc: '',
      args: [],
    );
  }

  /// `Android, iOS, Web, Desktop`
  String get androidIosWebDesktop {
    return Intl.message(
      'Android, iOS, Web, Desktop',
      name: 'androidIosWebDesktop',
      desc: '',
      args: [],
    );
  }

  /// `Mobile, Web, Desktop`
  String get mobileWebDesktop {
    return Intl.message(
      'Mobile, Web, Desktop',
      name: 'mobileWebDesktop',
      desc: '',
      args: [],
    );
  }

  /// `New to ente`
  String get newToEnte {
    return Intl.message(
      'New to ente',
      name: 'newToEnte',
      desc: '',
      args: [],
    );
  }

  /// `Please login again`
  String get pleaseLoginAgain {
    return Intl.message(
      'Please login again',
      name: 'pleaseLoginAgain',
      desc: '',
      args: [],
    );
  }

  /// `The developer account we use to publish ente on App Store has changed. Because of this, you will need to login again.\n\nOur apologies for the inconvenience, but this was unavoidable.`
  String get devAccountChanged {
    return Intl.message(
      'The developer account we use to publish ente on App Store has changed. Because of this, you will need to login again.\n\nOur apologies for the inconvenience, but this was unavoidable.',
      name: 'devAccountChanged',
      desc: '',
      args: [],
    );
  }

  /// `Your subscription has expired`
  String get yourSubscriptionHasExpired {
    return Intl.message(
      'Your subscription has expired',
      name: 'yourSubscriptionHasExpired',
      desc: '',
      args: [],
    );
  }

  /// `Storage limit exceeded`
  String get storageLimitExceeded {
    return Intl.message(
      'Storage limit exceeded',
      name: 'storageLimitExceeded',
      desc: '',
      args: [],
    );
  }

  /// `Upgrade`
  String get upgrade {
    return Intl.message(
      'Upgrade',
      name: 'upgrade',
      desc: '',
      args: [],
    );
  }

  /// `Raise ticket`
  String get raiseTicket {
    return Intl.message(
      'Raise ticket',
      name: 'raiseTicket',
      desc:
          'Button text for raising a support tickets in case of unhandled errors during backup',
      args: [],
    );
  }

  /// `Backup failed`
  String get backupFailed {
    return Intl.message(
      'Backup failed',
      name: 'backupFailed',
      desc: '',
      args: [],
    );
  }

  /// `We could not backup your data.\nWe will retry later.`
  String get couldNotBackUpTryLater {
    return Intl.message(
      'We could not backup your data.\nWe will retry later.',
      name: 'couldNotBackUpTryLater',
      desc: '',
      args: [],
    );
  }

  /// `ente can encrypt and preserve files only if you grant access to them`
  String get enteCanEncryptAndPreserveFilesOnlyIfYouGrant {
    return Intl.message(
      'ente can encrypt and preserve files only if you grant access to them',
      name: 'enteCanEncryptAndPreserveFilesOnlyIfYouGrant',
      desc: '',
      args: [],
    );
  }

  /// `Please grant permissions`
  String get pleaseGrantPermissions {
    return Intl.message(
      'Please grant permissions',
      name: 'pleaseGrantPermissions',
      desc: '',
      args: [],
    );
  }

  /// `Grant permission`
  String get grantPermission {
    return Intl.message(
      'Grant permission',
      name: 'grantPermission',
      desc: '',
      args: [],
    );
  }

  /// `Private sharing`
  String get privateSharing {
    return Intl.message(
      'Private sharing',
      name: 'privateSharing',
      desc: '',
      args: [],
    );
  }

  /// `Share only with the people you want`
  String get shareOnlyWithThePeopleYouWant {
    return Intl.message(
      'Share only with the people you want',
      name: 'shareOnlyWithThePeopleYouWant',
      desc: '',
      args: [],
    );
  }

  /// `Use public links for people not on ente`
  String get usePublicLinksForPeopleNotOnEnte {
    return Intl.message(
      'Use public links for people not on ente',
      name: 'usePublicLinksForPeopleNotOnEnte',
      desc: '',
      args: [],
    );
  }

  /// `Allow people to add photos`
  String get allowPeopleToAddPhotos {
    return Intl.message(
      'Allow people to add photos',
      name: 'allowPeopleToAddPhotos',
      desc: '',
      args: [],
    );
  }

  /// `Share an album now`
  String get shareAnAlbumNow {
    return Intl.message(
      'Share an album now',
      name: 'shareAnAlbumNow',
      desc: '',
      args: [],
    );
  }

  /// `Collect event photos`
  String get collectEventPhotos {
    return Intl.message(
      'Collect event photos',
      name: 'collectEventPhotos',
      desc: '',
      args: [],
    );
  }

  /// `Session expired`
  String get sessionExpired {
    return Intl.message(
      'Session expired',
      name: 'sessionExpired',
      desc: '',
      args: [],
    );
  }

  /// `Logging out...`
  String get loggingOut {
    return Intl.message(
      'Logging out...',
      name: 'loggingOut',
      desc: '',
      args: [],
    );
  }

  /// `On device`
  String get onDevice {
    return Intl.message(
      'On device',
      name: 'onDevice',
      desc: 'The text displayed above folders/albums stored on device',
      args: [],
    );
  }

  /// `On <branding>ente</branding>`
  String get onEnte {
    return Intl.message(
      'On <branding>ente</branding>',
      name: 'onEnte',
      desc: 'The text displayed above albums backed up to ente',
      args: [],
    );
  }

  /// `Name`
  String get name {
    return Intl.message(
      'Name',
      name: 'name',
      desc: '',
      args: [],
    );
  }

  /// `Newest`
  String get newest {
    return Intl.message(
      'Newest',
      name: 'newest',
      desc: '',
      args: [],
    );
  }

  /// `Last updated`
  String get lastUpdated {
    return Intl.message(
      'Last updated',
      name: 'lastUpdated',
      desc: '',
      args: [],
    );
  }

  /// `Delete empty albums`
  String get deleteEmptyAlbums {
    return Intl.message(
      'Delete empty albums',
      name: 'deleteEmptyAlbums',
      desc: '',
      args: [],
    );
  }

  /// `Delete empty albums?`
  String get deleteEmptyAlbumsWithQuestionMark {
    return Intl.message(
      'Delete empty albums?',
      name: 'deleteEmptyAlbumsWithQuestionMark',
      desc: '',
      args: [],
    );
  }

  /// `This will delete all empty albums. This is useful when you want to reduce the clutter in your album list.`
  String get deleteAlbumsDialogBody {
    return Intl.message(
      'This will delete all empty albums. This is useful when you want to reduce the clutter in your album list.',
      name: 'deleteAlbumsDialogBody',
      desc: '',
      args: [],
    );
  }

  /// `Deleting {currentlyDeleting} / {totalCount}`
  String deleteProgress(Object currentlyDeleting, Object totalCount) {
    return Intl.message(
      'Deleting $currentlyDeleting / $totalCount',
      name: 'deleteProgress',
      desc: '',
      args: [currentlyDeleting, totalCount],
    );
  }

  /// `Processing {currentlyProcessing} / {totalCount}`
  String genericProgress(int currentlyProcessing, int totalCount) {
    return Intl.message(
      'Processing $currentlyProcessing / $totalCount',
      name: 'genericProgress',
      desc: 'Generic progress text to display when processing multiple items',
      args: [currentlyProcessing, totalCount],
    );
  }

  /// `Permanently delete`
  String get permanentlyDelete {
    return Intl.message(
      'Permanently delete',
      name: 'permanentlyDelete',
      desc: '',
      args: [],
    );
  }

  /// `Can only create link for files owned by you`
  String get canOnlyCreateLinkForFilesOwnedByYou {
    return Intl.message(
      'Can only create link for files owned by you',
      name: 'canOnlyCreateLinkForFilesOwnedByYou',
      desc: '',
      args: [],
    );
  }

  /// `Public link created`
  String get publicLinkCreated {
    return Intl.message(
      'Public link created',
      name: 'publicLinkCreated',
      desc: '',
      args: [],
    );
  }

  /// `You can manage your links in the share tab.`
  String get youCanManageYourLinksInTheShareTab {
    return Intl.message(
      'You can manage your links in the share tab.',
      name: 'youCanManageYourLinksInTheShareTab',
      desc: '',
      args: [],
    );
  }

  /// `Link copied to clipboard`
  String get linkCopiedToClipboard {
    return Intl.message(
      'Link copied to clipboard',
      name: 'linkCopiedToClipboard',
      desc: '',
      args: [],
    );
  }

  /// `Restore`
  String get restore {
    return Intl.message(
      'Restore',
      name: 'restore',
      desc:
          'Display text for an action which triggers a restore of item from trash',
      args: [],
    );
  }

  /// `Move to album`
  String get moveToAlbum {
    return Intl.message(
      'Move to album',
      name: 'moveToAlbum',
      desc: '',
      args: [],
    );
  }

  /// `Unhide`
  String get unhide {
    return Intl.message(
      'Unhide',
      name: 'unhide',
      desc: '',
      args: [],
    );
  }

  /// `Unarchive`
  String get unarchive {
    return Intl.message(
      'Unarchive',
      name: 'unarchive',
      desc: '',
      args: [],
    );
  }

  /// `Favorite`
  String get favorite {
    return Intl.message(
      'Favorite',
      name: 'favorite',
      desc: '',
      args: [],
    );
  }

  /// `Remove from favorite`
  String get removeFromFavorite {
    return Intl.message(
      'Remove from favorite',
      name: 'removeFromFavorite',
      desc: '',
      args: [],
    );
  }

  /// `Share link`
  String get shareLink {
    return Intl.message(
      'Share link',
      name: 'shareLink',
      desc: '',
      args: [],
    );
  }

  /// `Create collage`
  String get createCollage {
    return Intl.message(
      'Create collage',
      name: 'createCollage',
      desc: '',
      args: [],
    );
  }

  /// `Save collage`
  String get saveCollage {
    return Intl.message(
      'Save collage',
      name: 'saveCollage',
      desc: '',
      args: [],
    );
  }

  /// `Collage saved to gallery`
  String get collageSaved {
    return Intl.message(
      'Collage saved to gallery',
      name: 'collageSaved',
      desc: '',
      args: [],
    );
  }

  /// `Layout`
  String get collageLayout {
    return Intl.message(
      'Layout',
      name: 'collageLayout',
      desc: '',
      args: [],
    );
  }

  /// `Add to ente`
  String get addToEnte {
    return Intl.message(
      'Add to ente',
      name: 'addToEnte',
      desc: '',
      args: [],
    );
  }

  /// `Add to album`
  String get addToAlbum {
    return Intl.message(
      'Add to album',
      name: 'addToAlbum',
      desc: '',
      args: [],
    );
  }

  /// `Delete`
  String get delete {
    return Intl.message(
      'Delete',
      name: 'delete',
      desc: '',
      args: [],
    );
  }

  /// `Hide`
  String get hide {
    return Intl.message(
      'Hide',
      name: 'hide',
      desc: '',
      args: [],
    );
  }

  /// `Share`
  String get share {
    return Intl.message(
      'Share',
      name: 'share',
      desc: '',
      args: [],
    );
  }

  /// `Unhide to album`
  String get unhideToAlbum {
    return Intl.message(
      'Unhide to album',
      name: 'unhideToAlbum',
      desc: '',
      args: [],
    );
  }

  /// `Restore to album`
  String get restoreToAlbum {
    return Intl.message(
      'Restore to album',
      name: 'restoreToAlbum',
      desc: '',
      args: [],
    );
  }

  /// `{count, plural, one {Move item} other {Move items}}`
  String moveItem(num count) {
    return Intl.plural(
      count,
      one: 'Move item',
      other: 'Move items',
      name: 'moveItem',
      desc: 'Page title while moving one or more items to an album',
      args: [count],
    );
  }

  /// `{count, plural, one {Add item} other {Add items}}`
  String addItem(num count) {
    return Intl.plural(
      count,
      one: 'Add item',
      other: 'Add items',
      name: 'addItem',
      desc: 'Page title while adding one or more items to album',
      args: [count],
    );
  }

  /// `Create or select album`
  String get createOrSelectAlbum {
    return Intl.message(
      'Create or select album',
      name: 'createOrSelectAlbum',
      desc: '',
      args: [],
    );
  }

  /// `Select album`
  String get selectAlbum {
    return Intl.message(
      'Select album',
      name: 'selectAlbum',
      desc: '',
      args: [],
    );
  }

  /// `Album name`
  String get searchByAlbumNameHint {
    return Intl.message(
      'Album name',
      name: 'searchByAlbumNameHint',
      desc: '',
      args: [],
    );
  }

  /// `Album title`
  String get albumTitle {
    return Intl.message(
      'Album title',
      name: 'albumTitle',
      desc: '',
      args: [],
    );
  }

  /// `Enter album name`
  String get enterAlbumName {
    return Intl.message(
      'Enter album name',
      name: 'enterAlbumName',
      desc: '',
      args: [],
    );
  }

  /// `Restoring files...`
  String get restoringFiles {
    return Intl.message(
      'Restoring files...',
      name: 'restoringFiles',
      desc: '',
      args: [],
    );
  }

  /// `Moving files to album...`
  String get movingFilesToAlbum {
    return Intl.message(
      'Moving files to album...',
      name: 'movingFilesToAlbum',
      desc: '',
      args: [],
    );
  }

  /// `Unhiding files to album`
  String get unhidingFilesToAlbum {
    return Intl.message(
      'Unhiding files to album',
      name: 'unhidingFilesToAlbum',
      desc: '',
      args: [],
    );
  }

  /// `Can not upload to albums owned by others`
  String get canNotUploadToAlbumsOwnedByOthers {
    return Intl.message(
      'Can not upload to albums owned by others',
      name: 'canNotUploadToAlbumsOwnedByOthers',
      desc: '',
      args: [],
    );
  }

  /// `Uploading files to album...`
  String get uploadingFilesToAlbum {
    return Intl.message(
      'Uploading files to album...',
      name: 'uploadingFilesToAlbum',
      desc: '',
      args: [],
    );
  }

  /// `Added successfully to  {albumName}`
  String addedSuccessfullyTo(Object albumName) {
    return Intl.message(
      'Added successfully to  $albumName',
      name: 'addedSuccessfullyTo',
      desc: '',
      args: [albumName],
    );
  }

  /// `Moved successfully to {albumName}`
  String movedSuccessfullyTo(Object albumName) {
    return Intl.message(
      'Moved successfully to $albumName',
      name: 'movedSuccessfullyTo',
      desc: '',
      args: [albumName],
    );
  }

  /// `This album already has a collaborative link`
  String get thisAlbumAlreadyHDACollaborativeLink {
    return Intl.message(
      'This album already has a collaborative link',
      name: 'thisAlbumAlreadyHDACollaborativeLink',
      desc: '',
      args: [],
    );
  }

  /// `Collaborative link created for {albumName}`
  String collaborativeLinkCreatedFor(Object albumName) {
    return Intl.message(
      'Collaborative link created for $albumName',
      name: 'collaborativeLinkCreatedFor',
      desc: '',
      args: [albumName],
    );
  }

  /// `Ask your loved ones to share`
  String get askYourLovedOnesToShare {
    return Intl.message(
      'Ask your loved ones to share',
      name: 'askYourLovedOnesToShare',
      desc: '',
      args: [],
    );
  }

  /// `Invite`
  String get invite {
    return Intl.message(
      'Invite',
      name: 'invite',
      desc: '',
      args: [],
    );
  }

  /// `Share your first album`
  String get shareYourFirstAlbum {
    return Intl.message(
      'Share your first album',
      name: 'shareYourFirstAlbum',
      desc: '',
      args: [],
    );
  }

  /// `Shared with {emailIDs}`
  String sharedWith(Object emailIDs) {
    return Intl.message(
      'Shared with $emailIDs',
      name: 'sharedWith',
      desc: '',
      args: [emailIDs],
    );
  }

  /// `Shared with me`
  String get sharedWithMe {
    return Intl.message(
      'Shared with me',
      name: 'sharedWithMe',
      desc: '',
      args: [],
    );
  }

  /// `Shared by me`
  String get sharedByMe {
    return Intl.message(
      'Shared by me',
      name: 'sharedByMe',
      desc: '',
      args: [],
    );
  }

  /// `Double your storage`
  String get doubleYourStorage {
    return Intl.message(
      'Double your storage',
      name: 'doubleYourStorage',
      desc: '',
      args: [],
    );
  }

  /// `Refer friends and 2x your plan`
  String get referFriendsAnd2xYourPlan {
    return Intl.message(
      'Refer friends and 2x your plan',
      name: 'referFriendsAnd2xYourPlan',
      desc: '',
      args: [],
    );
  }

  /// `Open an album and tap the share button on the top right to share.`
  String get shareAlbumHint {
    return Intl.message(
      'Open an album and tap the share button on the top right to share.',
      name: 'shareAlbumHint',
      desc: '',
      args: [],
    );
  }

  /// `Items show the number of days remaining before permanent deletion`
  String get itemsShowTheNumberOfDaysRemainingBeforePermanentDeletion {
    return Intl.message(
      'Items show the number of days remaining before permanent deletion',
      name: 'itemsShowTheNumberOfDaysRemainingBeforePermanentDeletion',
      desc: '',
      args: [],
    );
  }

  /// `{count, plural, =0 {} =1 {1 day} other {{count} days}}`
  String trashDaysLeft(int count) {
    return Intl.plural(
      count,
      zero: '',
      one: '1 day',
      other: '$count days',
      name: 'trashDaysLeft',
      desc:
          'Text to indicate number of days remaining before permanent deletion',
      args: [count],
    );
  }

  /// `Delete All`
  String get deleteAll {
    return Intl.message(
      'Delete All',
      name: 'deleteAll',
      desc: '',
      args: [],
    );
  }

  /// `Rename album`
  String get renameAlbum {
    return Intl.message(
      'Rename album',
      name: 'renameAlbum',
      desc: '',
      args: [],
    );
  }

  /// `Convert to album`
  String get convertToAlbum {
    return Intl.message(
      'Convert to album',
      name: 'convertToAlbum',
      desc: '',
      args: [],
    );
  }

  /// `Set cover`
  String get setCover {
    return Intl.message(
      'Set cover',
      name: 'setCover',
      desc: 'Text to set cover photo for an album',
      args: [],
    );
  }

  /// `Sort by`
  String get sortAlbumsBy {
    return Intl.message(
      'Sort by',
      name: 'sortAlbumsBy',
      desc: '',
      args: [],
    );
  }

  /// `Newest first`
  String get sortNewestFirst {
    return Intl.message(
      'Newest first',
      name: 'sortNewestFirst',
      desc: '',
      args: [],
    );
  }

  /// `Oldest first`
  String get sortOldestFirst {
    return Intl.message(
      'Oldest first',
      name: 'sortOldestFirst',
      desc: '',
      args: [],
    );
  }

  /// `Rename`
  String get rename {
    return Intl.message(
      'Rename',
      name: 'rename',
      desc: '',
      args: [],
    );
  }

  /// `Leave shared album?`
  String get leaveSharedAlbum {
    return Intl.message(
      'Leave shared album?',
      name: 'leaveSharedAlbum',
      desc: '',
      args: [],
    );
  }

  /// `Leave album`
  String get leaveAlbum {
    return Intl.message(
      'Leave album',
      name: 'leaveAlbum',
      desc: '',
      args: [],
    );
  }

  /// `Photos added by you will be removed from the album`
  String get photosAddedByYouWillBeRemovedFromTheAlbum {
    return Intl.message(
      'Photos added by you will be removed from the album',
      name: 'photosAddedByYouWillBeRemovedFromTheAlbum',
      desc: '',
      args: [],
    );
  }

  /// `You've no files in this album that can be deleted`
  String get youveNoFilesInThisAlbumThatCanBeDeleted {
    return Intl.message(
      'You\'ve no files in this album that can be deleted',
      name: 'youveNoFilesInThisAlbumThatCanBeDeleted',
      desc: '',
      args: [],
    );
  }

  /// `You don't have any archived items.`
  String get youDontHaveAnyArchivedItems {
    return Intl.message(
      'You don\'t have any archived items.',
      name: 'youDontHaveAnyArchivedItems',
      desc: '',
      args: [],
    );
  }

  /// `Some files in this album are ignored from upload because they had previously been deleted from ente.`
  String get ignoredFolderUploadReason {
    return Intl.message(
      'Some files in this album are ignored from upload because they had previously been deleted from ente.',
      name: 'ignoredFolderUploadReason',
      desc: '',
      args: [],
    );
  }

  /// `Reset ignored files`
  String get resetIgnoredFiles {
    return Intl.message(
      'Reset ignored files',
      name: 'resetIgnoredFiles',
      desc: '',
      args: [],
    );
  }

  /// `Files added to this device album will automatically get uploaded to ente.`
  String get deviceFilesAutoUploading {
    return Intl.message(
      'Files added to this device album will automatically get uploaded to ente.',
      name: 'deviceFilesAutoUploading',
      desc: '',
      args: [],
    );
  }

  /// `Turn on backup to automatically upload files added to this device folder to ente.`
  String get turnOnBackupForAutoUpload {
    return Intl.message(
      'Turn on backup to automatically upload files added to this device folder to ente.',
      name: 'turnOnBackupForAutoUpload',
      desc: '',
      args: [],
    );
  }

  /// `No hidden photos or videos`
  String get noHiddenPhotosOrVideos {
    return Intl.message(
      'No hidden photos or videos',
      name: 'noHiddenPhotosOrVideos',
      desc: '',
      args: [],
    );
  }

  /// `To hide a photo or video`
  String get toHideAPhotoOrVideo {
    return Intl.message(
      'To hide a photo or video',
      name: 'toHideAPhotoOrVideo',
      desc: '',
      args: [],
    );
  }

  /// `• Open the item`
  String get openTheItem {
    return Intl.message(
      '• Open the item',
      name: 'openTheItem',
      desc: '',
      args: [],
    );
  }

  /// `• Click on the overflow menu`
  String get clickOnTheOverflowMenu {
    return Intl.message(
      '• Click on the overflow menu',
      name: 'clickOnTheOverflowMenu',
      desc: '',
      args: [],
    );
  }

  /// `• Click`
  String get click {
    return Intl.message(
      '• Click',
      name: 'click',
      desc: '',
      args: [],
    );
  }

  /// `Nothing to see here! 👀`
  String get nothingToSeeHere {
    return Intl.message(
      'Nothing to see here! 👀',
      name: 'nothingToSeeHere',
      desc: '',
      args: [],
    );
  }

  /// `Unarchive album`
  String get unarchiveAlbum {
    return Intl.message(
      'Unarchive album',
      name: 'unarchiveAlbum',
      desc: '',
      args: [],
    );
  }

  /// `Archive album`
  String get archiveAlbum {
    return Intl.message(
      'Archive album',
      name: 'archiveAlbum',
      desc: '',
      args: [],
    );
  }

  /// `Calculating...`
  String get calculating {
    return Intl.message(
      'Calculating...',
      name: 'calculating',
      desc: '',
      args: [],
    );
  }

  /// `Please wait, deleting album`
  String get pleaseWaitDeletingAlbum {
    return Intl.message(
      'Please wait, deleting album',
      name: 'pleaseWaitDeletingAlbum',
      desc: '',
      args: [],
    );
  }

  /// `Albums, months, days, years, ...`
  String get searchHintText {
    return Intl.message(
      'Albums, months, days, years, ...',
      name: 'searchHintText',
      desc: '',
      args: [],
    );
  }

  /// `• Album names (e.g. "Camera")\n• Types of files (e.g. "Videos", ".gif")\n• Years and months (e.g. "2022", "January")\n• Holidays (e.g. "Christmas")\n• Photo descriptions (e.g. “#fun”)`
  String get searchByExamples {
    return Intl.message(
      '• Album names (e.g. "Camera")\n• Types of files (e.g. "Videos", ".gif")\n• Years and months (e.g. "2022", "January")\n• Holidays (e.g. "Christmas")\n• Photo descriptions (e.g. “#fun”)',
      name: 'searchByExamples',
      desc: '',
      args: [],
    );
  }

  /// `You can try searching for a different query.`
  String get youCanTrySearchingForADifferentQuery {
    return Intl.message(
      'You can try searching for a different query.',
      name: 'youCanTrySearchingForADifferentQuery',
      desc: '',
      args: [],
    );
  }

  /// `No results found`
  String get noResultsFound {
    return Intl.message(
      'No results found',
      name: 'noResultsFound',
      desc: '',
      args: [],
    );
  }

  /// `Added by {emailOrName}`
  String addedBy(Object emailOrName) {
    return Intl.message(
      'Added by $emailOrName',
      name: 'addedBy',
      desc: '',
      args: [emailOrName],
    );
  }

  /// `Loading EXIF data...`
  String get loadingExifData {
    return Intl.message(
      'Loading EXIF data...',
      name: 'loadingExifData',
      desc: '',
      args: [],
    );
  }

  /// `View all EXIF data`
  String get viewAllExifData {
    return Intl.message(
      'View all EXIF data',
      name: 'viewAllExifData',
      desc: '',
      args: [],
    );
  }

  /// `No EXIF data`
  String get noExifData {
    return Intl.message(
      'No EXIF data',
      name: 'noExifData',
      desc: '',
      args: [],
    );
  }

  /// `This image has no exif data`
  String get thisImageHasNoExifData {
    return Intl.message(
      'This image has no exif data',
      name: 'thisImageHasNoExifData',
      desc: '',
      args: [],
    );
  }

  /// `EXIF`
  String get exif {
    return Intl.message(
      'EXIF',
      name: 'exif',
      desc: '',
      args: [],
    );
  }

  /// `No results`
  String get noResults {
    return Intl.message(
      'No results',
      name: 'noResults',
      desc: '',
      args: [],
    );
  }

  /// `We don't support editing photos and albums that you don't own yet`
  String get weDontSupportEditingPhotosAndAlbumsThatYouDont {
    return Intl.message(
      'We don\'t support editing photos and albums that you don\'t own yet',
      name: 'weDontSupportEditingPhotosAndAlbumsThatYouDont',
      desc: '',
      args: [],
    );
  }

  /// `Failed to fetch original for edit`
  String get failedToFetchOriginalForEdit {
    return Intl.message(
      'Failed to fetch original for edit',
      name: 'failedToFetchOriginalForEdit',
      desc: '',
      args: [],
    );
  }

  /// `Close`
  String get close {
    return Intl.message(
      'Close',
      name: 'close',
      desc: '',
      args: [],
    );
  }

  /// `Set as`
  String get setAs {
    return Intl.message(
      'Set as',
      name: 'setAs',
      desc: '',
      args: [],
    );
  }

  /// `File saved to gallery`
  String get fileSavedToGallery {
    return Intl.message(
      'File saved to gallery',
      name: 'fileSavedToGallery',
      desc: '',
      args: [],
    );
  }

  /// `Failed to save file to gallery`
  String get fileFailedToSaveToGallery {
    return Intl.message(
      'Failed to save file to gallery',
      name: 'fileFailedToSaveToGallery',
      desc: '',
      args: [],
    );
  }

  /// `Download`
  String get download {
    return Intl.message(
      'Download',
      name: 'download',
      desc: '',
      args: [],
    );
  }

  /// `Press and hold to play video`
  String get pressAndHoldToPlayVideo {
    return Intl.message(
      'Press and hold to play video',
      name: 'pressAndHoldToPlayVideo',
      desc: '',
      args: [],
    );
  }

  /// `Press and hold on the image to  play video`
  String get pressAndHoldToPlayVideoDetailed {
    return Intl.message(
      'Press and hold on the image to  play video',
      name: 'pressAndHoldToPlayVideoDetailed',
      desc: '',
      args: [],
    );
  }

  /// `Download failed`
  String get downloadFailed {
    return Intl.message(
      'Download failed',
      name: 'downloadFailed',
      desc: '',
      args: [],
    );
  }

  /// `Deduplicate Files`
  String get deduplicateFiles {
    return Intl.message(
      'Deduplicate Files',
      name: 'deduplicateFiles',
      desc: '',
      args: [],
    );
  }

  /// `Deselect all`
  String get deselectAll {
    return Intl.message(
      'Deselect all',
      name: 'deselectAll',
      desc: '',
      args: [],
    );
  }

  /// `Please review and delete the items you believe are duplicates.`
  String get reviewDeduplicateItems {
    return Intl.message(
      'Please review and delete the items you believe are duplicates.',
      name: 'reviewDeduplicateItems',
      desc: '',
      args: [],
    );
  }

  /// `Club by capture time`
  String get clubByCaptureTime {
    return Intl.message(
      'Club by capture time',
      name: 'clubByCaptureTime',
      desc: '',
      args: [],
    );
  }

  /// `Club by file name`
  String get clubByFileName {
    return Intl.message(
      'Club by file name',
      name: 'clubByFileName',
      desc: '',
      args: [],
    );
  }

  /// `Count`
  String get count {
    return Intl.message(
      'Count',
      name: 'count',
      desc: '',
      args: [],
    );
  }

  /// `Total size`
  String get totalSize {
    return Intl.message(
      'Total size',
      name: 'totalSize',
      desc: '',
      args: [],
    );
  }

  /// `Long-press on an item to view in full-screen`
  String get longpressOnAnItemToViewInFullscreen {
    return Intl.message(
      'Long-press on an item to view in full-screen',
      name: 'longpressOnAnItemToViewInFullscreen',
      desc: '',
      args: [],
    );
  }

  /// `Decrypting video...`
  String get decryptingVideo {
    return Intl.message(
      'Decrypting video...',
      name: 'decryptingVideo',
      desc: '',
      args: [],
    );
  }

  /// `Please authenticate to view your memories`
  String get authToViewYourMemories {
    return Intl.message(
      'Please authenticate to view your memories',
      name: 'authToViewYourMemories',
      desc: '',
      args: [],
    );
  }

  /// `Unlock`
  String get unlock {
    return Intl.message(
      'Unlock',
      name: 'unlock',
      desc: '',
      args: [],
    );
  }

  /// `Free up space`
  String get freeUpSpace {
    return Intl.message(
      'Free up space',
      name: 'freeUpSpace',
      desc: '',
      args: [],
    );
  }

  /// `{count, plural, one {It can be deleted from the device to free up {formattedSize}} other {They can be deleted from the device to free up {formattedSize}}}`
  String freeUpSpaceSaving(num count, Object formattedSize) {
    return Intl.plural(
      count,
      one: 'It can be deleted from the device to free up $formattedSize',
      other: 'They can be deleted from the device to free up $formattedSize',
      name: 'freeUpSpaceSaving',
      desc:
          'Text to tell user how much space they can free up by deleting items from the device',
      args: [count, formattedSize],
    );
  }

  /// `{count, plural, one {1 file} other {{formattedNumber} files}} in this album has been backed up safely`
  String filesBackedUpInAlbum(int count, String formattedNumber) {
    return Intl.message(
      '${Intl.plural(count, one: '1 file', other: '$formattedNumber files')} in this album has been backed up safely',
      name: 'filesBackedUpInAlbum',
      desc: 'Text to tell user how many files have been backed up in the album',
      args: [count, formattedNumber],
    );
  }

  /// `{count, plural, one {1 file} other {{formattedNumber} files}} on this device have been backed up safely`
  String filesBackedUpFromDevice(int count, String formattedNumber) {
    return Intl.message(
      '${Intl.plural(count, one: '1 file', other: '$formattedNumber files')} on this device have been backed up safely',
      name: 'filesBackedUpFromDevice',
      desc:
          'Text to tell user how many files have been backed up from this device',
      args: [count, formattedNumber],
    );
  }

  /// `You can still access {count, plural, one {it} other {them}} on ente as long as you have an active subscription`
  String freeUpAccessPostDelete(int count) {
    return Intl.message(
      'You can still access ${Intl.plural(count, one: 'it', other: 'them')} on ente as long as you have an active subscription',
      name: 'freeUpAccessPostDelete',
      desc: '',
      args: [count],
    );
  }

  /// `Free up {sizeInMBorGB}`
  String freeUpAmount(Object sizeInMBorGB) {
    return Intl.message(
      'Free up $sizeInMBorGB',
      name: 'freeUpAmount',
      desc: '',
      args: [sizeInMBorGB],
    );
  }

  /// `This email is already in use`
  String get thisEmailIsAlreadyInUse {
    return Intl.message(
      'This email is already in use',
      name: 'thisEmailIsAlreadyInUse',
      desc: '',
      args: [],
    );
  }

  /// `Incorrect code`
  String get incorrectCode {
    return Intl.message(
      'Incorrect code',
      name: 'incorrectCode',
      desc: '',
      args: [],
    );
  }

  /// `Authentication failed, please try again`
  String get authenticationFailedPleaseTryAgain {
    return Intl.message(
      'Authentication failed, please try again',
      name: 'authenticationFailedPleaseTryAgain',
      desc: '',
      args: [],
    );
  }

  /// `Verification failed, please try again`
  String get verificationFailedPleaseTryAgain {
    return Intl.message(
      'Verification failed, please try again',
      name: 'verificationFailedPleaseTryAgain',
      desc: '',
      args: [],
    );
  }

  /// `Authenticating...`
  String get authenticating {
    return Intl.message(
      'Authenticating...',
      name: 'authenticating',
      desc: '',
      args: [],
    );
  }

  /// `Authentication successful!`
  String get authenticationSuccessful {
    return Intl.message(
      'Authentication successful!',
      name: 'authenticationSuccessful',
      desc: '',
      args: [],
    );
  }

  /// `Incorrect recovery key`
  String get incorrectRecoveryKey {
    return Intl.message(
      'Incorrect recovery key',
      name: 'incorrectRecoveryKey',
      desc: '',
      args: [],
    );
  }

  /// `The recovery key you entered is incorrect`
  String get theRecoveryKeyYouEnteredIsIncorrect {
    return Intl.message(
      'The recovery key you entered is incorrect',
      name: 'theRecoveryKeyYouEnteredIsIncorrect',
      desc: '',
      args: [],
    );
  }

  /// `Two-factor authentication successfully reset`
  String get twofactorAuthenticationSuccessfullyReset {
    return Intl.message(
      'Two-factor authentication successfully reset',
      name: 'twofactorAuthenticationSuccessfullyReset',
      desc: '',
      args: [],
    );
  }

  /// `Please verify the code you have entered`
  String get pleaseVerifyTheCodeYouHaveEntered {
    return Intl.message(
      'Please verify the code you have entered',
      name: 'pleaseVerifyTheCodeYouHaveEntered',
      desc: '',
      args: [],
    );
  }

  /// `Please contact support if the problem persists`
  String get pleaseContactSupportIfTheProblemPersists {
    return Intl.message(
      'Please contact support if the problem persists',
      name: 'pleaseContactSupportIfTheProblemPersists',
      desc: '',
      args: [],
    );
  }

  /// `Two-factor authentication has been disabled`
  String get twofactorAuthenticationHasBeenDisabled {
    return Intl.message(
      'Two-factor authentication has been disabled',
      name: 'twofactorAuthenticationHasBeenDisabled',
      desc: '',
      args: [],
    );
  }

  /// `Sorry, the code you've entered is incorrect`
  String get sorryTheCodeYouveEnteredIsIncorrect {
    return Intl.message(
      'Sorry, the code you\'ve entered is incorrect',
      name: 'sorryTheCodeYouveEnteredIsIncorrect',
      desc: '',
      args: [],
    );
  }

  /// `Your verification code has expired`
  String get yourVerificationCodeHasExpired {
    return Intl.message(
      'Your verification code has expired',
      name: 'yourVerificationCodeHasExpired',
      desc: '',
      args: [],
    );
  }

  /// `Email changed to {newEmail}`
  String emailChangedTo(Object newEmail) {
    return Intl.message(
      'Email changed to $newEmail',
      name: 'emailChangedTo',
      desc: '',
      args: [newEmail],
    );
  }

  /// `Verifying...`
  String get verifying {
    return Intl.message(
      'Verifying...',
      name: 'verifying',
      desc: '',
      args: [],
    );
  }

  /// `Disabling two-factor authentication...`
  String get disablingTwofactorAuthentication {
    return Intl.message(
      'Disabling two-factor authentication...',
      name: 'disablingTwofactorAuthentication',
      desc: '',
      args: [],
    );
  }

  /// `All memories preserved`
  String get allMemoriesPreserved {
    return Intl.message(
      'All memories preserved',
      name: 'allMemoriesPreserved',
      desc: '',
      args: [],
    );
  }

  /// `Loading gallery...`
  String get loadingGallery {
    return Intl.message(
      'Loading gallery...',
      name: 'loadingGallery',
      desc: '',
      args: [],
    );
  }

  /// `Syncing...`
  String get syncing {
    return Intl.message(
      'Syncing...',
      name: 'syncing',
      desc: '',
      args: [],
    );
  }

  /// `Encrypting backup...`
  String get encryptingBackup {
    return Intl.message(
      'Encrypting backup...',
      name: 'encryptingBackup',
      desc: '',
      args: [],
    );
  }

  /// `Sync stopped`
  String get syncStopped {
    return Intl.message(
      'Sync stopped',
      name: 'syncStopped',
      desc: '',
      args: [],
    );
  }

  /// `{completed}/{total} memories preserved`
  String syncProgress(String completed, String total) {
    return Intl.message(
      '$completed/$total memories preserved',
      name: 'syncProgress',
      desc: 'Text to tell user how many memories have been preserved',
      args: [completed, total],
    );
  }

  /// `Archiving...`
  String get archiving {
    return Intl.message(
      'Archiving...',
      name: 'archiving',
      desc: '',
      args: [],
    );
  }

  /// `Unarchiving...`
  String get unarchiving {
    return Intl.message(
      'Unarchiving...',
      name: 'unarchiving',
      desc: '',
      args: [],
    );
  }

  /// `Successfully archived`
  String get successfullyArchived {
    return Intl.message(
      'Successfully archived',
      name: 'successfullyArchived',
      desc: '',
      args: [],
    );
  }

  /// `Successfully unarchived`
  String get successfullyUnarchived {
    return Intl.message(
      'Successfully unarchived',
      name: 'successfullyUnarchived',
      desc: '',
      args: [],
    );
  }

  /// `Rename file`
  String get renameFile {
    return Intl.message(
      'Rename file',
      name: 'renameFile',
      desc: '',
      args: [],
    );
  }

  /// `Enter file name`
  String get enterFileName {
    return Intl.message(
      'Enter file name',
      name: 'enterFileName',
      desc: '',
      args: [],
    );
  }

  /// `Files deleted`
  String get filesDeleted {
    return Intl.message(
      'Files deleted',
      name: 'filesDeleted',
      desc: '',
      args: [],
    );
  }

  /// `Selected files are not on ente`
  String get selectedFilesAreNotOnEnte {
    return Intl.message(
      'Selected files are not on ente',
      name: 'selectedFilesAreNotOnEnte',
      desc: '',
      args: [],
    );
  }

  /// `This action cannot be undone`
  String get thisActionCannotBeUndone {
    return Intl.message(
      'This action cannot be undone',
      name: 'thisActionCannotBeUndone',
      desc: '',
      args: [],
    );
  }

  /// `Empty trash?`
  String get emptyTrash {
    return Intl.message(
      'Empty trash?',
      name: 'emptyTrash',
      desc: '',
      args: [],
    );
  }

  /// `All items in trash will be permanently deleted\n\nThis action cannot be undone`
  String get permDeleteWarning {
    return Intl.message(
      'All items in trash will be permanently deleted\n\nThis action cannot be undone',
      name: 'permDeleteWarning',
      desc: '',
      args: [],
    );
  }

  /// `Empty`
  String get empty {
    return Intl.message(
      'Empty',
      name: 'empty',
      desc: '',
      args: [],
    );
  }

  /// `Could not free up space`
  String get couldNotFreeUpSpace {
    return Intl.message(
      'Could not free up space',
      name: 'couldNotFreeUpSpace',
      desc: '',
      args: [],
    );
  }

  /// `Permanently delete from device?`
  String get permanentlyDeleteFromDevice {
    return Intl.message(
      'Permanently delete from device?',
      name: 'permanentlyDeleteFromDevice',
      desc: '',
      args: [],
    );
  }

  /// `Some of the files you are trying to delete are only available on your device and cannot be recovered if deleted`
  String get someOfTheFilesYouAreTryingToDeleteAre {
    return Intl.message(
      'Some of the files you are trying to delete are only available on your device and cannot be recovered if deleted',
      name: 'someOfTheFilesYouAreTryingToDeleteAre',
      desc: '',
      args: [],
    );
  }

  /// `They will be deleted from all albums.`
  String get theyWillBeDeletedFromAllAlbums {
    return Intl.message(
      'They will be deleted from all albums.',
      name: 'theyWillBeDeletedFromAllAlbums',
      desc: '',
      args: [],
    );
  }

  /// `Some items are in both ente and your device.`
  String get someItemsAreInBothEnteAndYourDevice {
    return Intl.message(
      'Some items are in both ente and your device.',
      name: 'someItemsAreInBothEnteAndYourDevice',
      desc: '',
      args: [],
    );
  }

  /// `Selected items will be deleted from all albums and moved to trash.`
  String get selectedItemsWillBeDeletedFromAllAlbumsAndMoved {
    return Intl.message(
      'Selected items will be deleted from all albums and moved to trash.',
      name: 'selectedItemsWillBeDeletedFromAllAlbumsAndMoved',
      desc: '',
      args: [],
    );
  }

  /// `These items will be deleted from your device.`
  String get theseItemsWillBeDeletedFromYourDevice {
    return Intl.message(
      'These items will be deleted from your device.',
      name: 'theseItemsWillBeDeletedFromYourDevice',
      desc: '',
      args: [],
    );
  }

  /// `It looks like something went wrong. Please retry after some time. If the error persists, please contact our support team.`
  String get itLooksLikeSomethingWentWrongPleaseRetryAfterSome {
    return Intl.message(
      'It looks like something went wrong. Please retry after some time. If the error persists, please contact our support team.',
      name: 'itLooksLikeSomethingWentWrongPleaseRetryAfterSome',
      desc: '',
      args: [],
    );
  }

  /// `Error`
  String get error {
    return Intl.message(
      'Error',
      name: 'error',
      desc: '',
      args: [],
    );
  }

  /// `It looks like something went wrong. Please retry after some time. If the error persists, please contact our support team.`
  String get tempErrorContactSupportIfPersists {
    return Intl.message(
      'It looks like something went wrong. Please retry after some time. If the error persists, please contact our support team.',
      name: 'tempErrorContactSupportIfPersists',
      desc: '',
      args: [],
    );
  }

  /// `Unable to connect to Ente, please check your network settings and contact support if the error persists.`
  String get networkHostLookUpErr {
    return Intl.message(
      'Unable to connect to Ente, please check your network settings and contact support if the error persists.',
      name: 'networkHostLookUpErr',
      desc: '',
      args: [],
    );
  }

  /// `Unable to connect to Ente, please retry after sometime. If the error persists, please contact support.`
  String get networkConnectionRefusedErr {
    return Intl.message(
      'Unable to connect to Ente, please retry after sometime. If the error persists, please contact support.',
      name: 'networkConnectionRefusedErr',
      desc: '',
      args: [],
    );
  }

  /// `Cached data`
  String get cachedData {
    return Intl.message(
      'Cached data',
      name: 'cachedData',
      desc: '',
      args: [],
    );
  }

  /// `Clear caches`
  String get clearCaches {
    return Intl.message(
      'Clear caches',
      name: 'clearCaches',
      desc: '',
      args: [],
    );
  }

  /// `Remote images`
  String get remoteImages {
    return Intl.message(
      'Remote images',
      name: 'remoteImages',
      desc: '',
      args: [],
    );
  }

  /// `Remote videos`
  String get remoteVideos {
    return Intl.message(
      'Remote videos',
      name: 'remoteVideos',
      desc: '',
      args: [],
    );
  }

  /// `Remote thumbnails`
  String get remoteThumbnails {
    return Intl.message(
      'Remote thumbnails',
      name: 'remoteThumbnails',
      desc: '',
      args: [],
    );
  }

  /// `Pending sync`
  String get pendingSync {
    return Intl.message(
      'Pending sync',
      name: 'pendingSync',
      desc: '',
      args: [],
    );
  }

  /// `Local gallery`
  String get localGallery {
    return Intl.message(
      'Local gallery',
      name: 'localGallery',
      desc: '',
      args: [],
    );
  }

  /// `Today's logs`
  String get todaysLogs {
    return Intl.message(
      'Today\'s logs',
      name: 'todaysLogs',
      desc: '',
      args: [],
    );
  }

  /// `View logs`
  String get viewLogs {
    return Intl.message(
      'View logs',
      name: 'viewLogs',
      desc: '',
      args: [],
    );
  }

  /// `This will send across logs to help us debug your issue. Please note that file names will be included to help track issues with specific files.`
  String get logsDialogBody {
    return Intl.message(
      'This will send across logs to help us debug your issue. Please note that file names will be included to help track issues with specific files.',
      name: 'logsDialogBody',
      desc: '',
      args: [],
    );
  }

  /// `Preparing logs...`
  String get preparingLogs {
    return Intl.message(
      'Preparing logs...',
      name: 'preparingLogs',
      desc: '',
      args: [],
    );
  }

  /// `Email your logs`
  String get emailYourLogs {
    return Intl.message(
      'Email your logs',
      name: 'emailYourLogs',
      desc: '',
      args: [],
    );
  }

  /// `Please send the logs to \n{toEmail}`
  String pleaseSendTheLogsTo(Object toEmail) {
    return Intl.message(
      'Please send the logs to \n$toEmail',
      name: 'pleaseSendTheLogsTo',
      desc: '',
      args: [toEmail],
    );
  }

  /// `Copy email address`
  String get copyEmailAddress {
    return Intl.message(
      'Copy email address',
      name: 'copyEmailAddress',
      desc: '',
      args: [],
    );
  }

  /// `Export logs`
  String get exportLogs {
    return Intl.message(
      'Export logs',
      name: 'exportLogs',
      desc: '',
      args: [],
    );
  }

  /// `Please email us at {toEmail}`
  String pleaseEmailUsAt(Object toEmail) {
    return Intl.message(
      'Please email us at $toEmail',
      name: 'pleaseEmailUsAt',
      desc: '',
      args: [toEmail],
    );
  }

  /// `Dismiss`
  String get dismiss {
    return Intl.message(
      'Dismiss',
      name: 'dismiss',
      desc: '',
      args: [],
    );
  }

  /// `Did you know?`
  String get didYouKnow {
    return Intl.message(
      'Did you know?',
      name: 'didYouKnow',
      desc: '',
      args: [],
    );
  }

  /// `Loading your photos...`
  String get loadingMessage {
    return Intl.message(
      'Loading your photos...',
      name: 'loadingMessage',
      desc: '',
      args: [],
    );
  }

  /// `You can share your subscription with your family`
  String get loadMessage1 {
    return Intl.message(
      'You can share your subscription with your family',
      name: 'loadMessage1',
      desc: '',
      args: [],
    );
  }

  /// `We have preserved over 30 million memories so far`
  String get loadMessage2 {
    return Intl.message(
      'We have preserved over 30 million memories so far',
      name: 'loadMessage2',
      desc: '',
      args: [],
    );
  }

  /// `We keep 3 copies of your data, one in an underground fallout shelter`
  String get loadMessage3 {
    return Intl.message(
      'We keep 3 copies of your data, one in an underground fallout shelter',
      name: 'loadMessage3',
      desc: '',
      args: [],
    );
  }

  /// `All our apps are open source`
  String get loadMessage4 {
    return Intl.message(
      'All our apps are open source',
      name: 'loadMessage4',
      desc: '',
      args: [],
    );
  }

  /// `Our source code and cryptography have been externally audited`
  String get loadMessage5 {
    return Intl.message(
      'Our source code and cryptography have been externally audited',
      name: 'loadMessage5',
      desc: '',
      args: [],
    );
  }

  /// `You can share links to your albums with your loved ones`
  String get loadMessage6 {
    return Intl.message(
      'You can share links to your albums with your loved ones',
      name: 'loadMessage6',
      desc: '',
      args: [],
    );
  }

  /// `Our mobile apps run in the background to encrypt and backup any new photos you click`
  String get loadMessage7 {
    return Intl.message(
      'Our mobile apps run in the background to encrypt and backup any new photos you click',
      name: 'loadMessage7',
      desc: '',
      args: [],
    );
  }

  /// `web.ente.io has a slick uploader`
  String get loadMessage8 {
    return Intl.message(
      'web.ente.io has a slick uploader',
      name: 'loadMessage8',
      desc: '',
      args: [],
    );
  }

  /// `We use Xchacha20Poly1305 to safely encrypt your data`
  String get loadMessage9 {
    return Intl.message(
      'We use Xchacha20Poly1305 to safely encrypt your data',
      name: 'loadMessage9',
      desc: '',
      args: [],
    );
  }

  /// `Photo descriptions`
  String get photoDescriptions {
    return Intl.message(
      'Photo descriptions',
      name: 'photoDescriptions',
      desc: '',
      args: [],
    );
  }

  /// `File types and names`
  String get fileTypesAndNames {
    return Intl.message(
      'File types and names',
      name: 'fileTypesAndNames',
      desc: '',
      args: [],
    );
  }

  /// `Location`
  String get location {
    return Intl.message(
      'Location',
      name: 'location',
      desc: '',
      args: [],
    );
  }

  /// `Moments`
  String get moments {
    return Intl.message(
      'Moments',
      name: 'moments',
      desc: '',
      args: [],
    );
  }

  /// `Find all photos of a person`
  String get searchFaceEmptySection {
    return Intl.message(
      'Find all photos of a person',
      name: 'searchFaceEmptySection',
      desc: '',
      args: [],
    );
  }

  /// `Search by a date, month or year`
  String get searchDatesEmptySection {
    return Intl.message(
      'Search by a date, month or year',
      name: 'searchDatesEmptySection',
      desc: '',
      args: [],
    );
  }

  /// `Group photos that are taken within some radius of a photo`
  String get searchLocationEmptySection {
    return Intl.message(
      'Group photos that are taken within some radius of a photo',
      name: 'searchLocationEmptySection',
      desc: '',
      args: [],
    );
  }

  /// `Invite people, and you'll see all photos shared by them here`
  String get searchPeopleEmptySection {
    return Intl.message(
      'Invite people, and you\'ll see all photos shared by them here',
      name: 'searchPeopleEmptySection',
      desc: '',
      args: [],
    );
  }

  /// `Albums`
  String get searchAlbumsEmptySection {
    return Intl.message(
      'Albums',
      name: 'searchAlbumsEmptySection',
      desc: '',
      args: [],
    );
  }

  /// `File types and names`
  String get searchFileTypesAndNamesEmptySection {
    return Intl.message(
      'File types and names',
      name: 'searchFileTypesAndNamesEmptySection',
      desc: '',
      args: [],
    );
  }

  /// `Add descriptions like "#trip" in photo info to quickly find them here`
  String get searchCaptionEmptySection {
    return Intl.message(
      'Add descriptions like "#trip" in photo info to quickly find them here',
      name: 'searchCaptionEmptySection',
      desc: '',
      args: [],
    );
  }

  /// `Language`
  String get language {
    return Intl.message(
      'Language',
      name: 'language',
      desc: '',
      args: [],
    );
  }

  /// `Select Language`
  String get selectLanguage {
    return Intl.message(
      'Select Language',
      name: 'selectLanguage',
      desc: '',
      args: [],
    );
  }

  /// `Location name`
  String get locationName {
    return Intl.message(
      'Location name',
      name: 'locationName',
      desc: '',
      args: [],
    );
  }

  /// `Add location`
  String get addLocation {
    return Intl.message(
      'Add location',
      name: 'addLocation',
      desc: '',
      args: [],
    );
  }

  /// `Group nearby photos`
  String get groupNearbyPhotos {
    return Intl.message(
      'Group nearby photos',
      name: 'groupNearbyPhotos',
      desc: '',
      args: [],
    );
  }

  /// `km`
  String get kiloMeterUnit {
    return Intl.message(
      'km',
      name: 'kiloMeterUnit',
      desc: '',
      args: [],
    );
  }

  /// `Add`
  String get addLocationButton {
    return Intl.message(
      'Add',
      name: 'addLocationButton',
      desc: '',
      args: [],
    );
  }

  /// `Radius`
  String get radius {
    return Intl.message(
      'Radius',
      name: 'radius',
      desc: '',
      args: [],
    );
  }

  /// `A location tag groups all photos that were taken within some radius of a photo`
  String get locationTagFeatureDescription {
    return Intl.message(
      'A location tag groups all photos that were taken within some radius of a photo',
      name: 'locationTagFeatureDescription',
      desc: '',
      args: [],
    );
  }

  /// `Up to 1000 memories shown in gallery`
  String get galleryMemoryLimitInfo {
    return Intl.message(
      'Up to 1000 memories shown in gallery',
      name: 'galleryMemoryLimitInfo',
      desc: '',
      args: [],
    );
  }

  /// `Save`
  String get save {
    return Intl.message(
      'Save',
      name: 'save',
      desc: '',
      args: [],
    );
  }

  /// `Center point`
  String get centerPoint {
    return Intl.message(
      'Center point',
      name: 'centerPoint',
      desc: '',
      args: [],
    );
  }

  /// `Pick center point`
  String get pickCenterPoint {
    return Intl.message(
      'Pick center point',
      name: 'pickCenterPoint',
      desc: '',
      args: [],
    );
  }

  /// `Use selected photo`
  String get useSelectedPhoto {
    return Intl.message(
      'Use selected photo',
      name: 'useSelectedPhoto',
      desc: '',
      args: [],
    );
  }

  /// `Reset to default`
  String get resetToDefault {
    return Intl.message(
      'Reset to default',
      name: 'resetToDefault',
      desc: 'Button text to reset cover photo to default',
      args: [],
    );
  }

  /// `Edit`
  String get edit {
    return Intl.message(
      'Edit',
      name: 'edit',
      desc: '',
      args: [],
    );
  }

  /// `Delete location`
  String get deleteLocation {
    return Intl.message(
      'Delete location',
      name: 'deleteLocation',
      desc: '',
      args: [],
    );
  }

  /// `Rotate left`
  String get rotateLeft {
    return Intl.message(
      'Rotate left',
      name: 'rotateLeft',
      desc: '',
      args: [],
    );
  }

  /// `Flip`
  String get flip {
    return Intl.message(
      'Flip',
      name: 'flip',
      desc: '',
      args: [],
    );
  }

  /// `Rotate right`
  String get rotateRight {
    return Intl.message(
      'Rotate right',
      name: 'rotateRight',
      desc: '',
      args: [],
    );
  }

  /// `Save copy`
  String get saveCopy {
    return Intl.message(
      'Save copy',
      name: 'saveCopy',
      desc: '',
      args: [],
    );
  }

  /// `Light`
  String get light {
    return Intl.message(
      'Light',
      name: 'light',
      desc: '',
      args: [],
    );
  }

  /// `Color`
  String get color {
    return Intl.message(
      'Color',
      name: 'color',
      desc: '',
      args: [],
    );
  }

  /// `Yes, discard changes`
  String get yesDiscardChanges {
    return Intl.message(
      'Yes, discard changes',
      name: 'yesDiscardChanges',
      desc: '',
      args: [],
    );
  }

  /// `Do you want to discard the edits you have made?`
  String get doYouWantToDiscardTheEditsYouHaveMade {
    return Intl.message(
      'Do you want to discard the edits you have made?',
      name: 'doYouWantToDiscardTheEditsYouHaveMade',
      desc: '',
      args: [],
    );
  }

  /// `Saving...`
  String get saving {
    return Intl.message(
      'Saving...',
      name: 'saving',
      desc: '',
      args: [],
    );
  }

  /// `Edits saved`
  String get editsSaved {
    return Intl.message(
      'Edits saved',
      name: 'editsSaved',
      desc: '',
      args: [],
    );
  }

  /// `Oops, could not save edits`
  String get oopsCouldNotSaveEdits {
    return Intl.message(
      'Oops, could not save edits',
      name: 'oopsCouldNotSaveEdits',
      desc: '',
      args: [],
    );
  }

  /// `km`
  String get distanceInKMUnit {
    return Intl.message(
      'km',
      name: 'distanceInKMUnit',
      desc: 'Unit for distance in km',
      args: [],
    );
  }

  /// `Today`
  String get dayToday {
    return Intl.message(
      'Today',
      name: 'dayToday',
      desc: '',
      args: [],
    );
  }

  /// `Yesterday`
  String get dayYesterday {
    return Intl.message(
      'Yesterday',
      name: 'dayYesterday',
      desc: '',
      args: [],
    );
  }

  /// `Storage`
  String get storage {
    return Intl.message(
      'Storage',
      name: 'storage',
      desc: '',
      args: [],
    );
  }

  /// `Used space`
  String get usedSpace {
    return Intl.message(
      'Used space',
      name: 'usedSpace',
      desc: '',
      args: [],
    );
  }

  /// `Family`
  String get storageBreakupFamily {
    return Intl.message(
      'Family',
      name: 'storageBreakupFamily',
      desc: '',
      args: [],
    );
  }

  /// `You`
  String get storageBreakupYou {
    return Intl.message(
      'You',
      name: 'storageBreakupYou',
      desc:
          'Label to indicate how much storage you are using when you are part of a family plan',
      args: [],
    );
  }

  /// `{usedAmount} {usedStorageUnit} of {totalAmount} {totalStorageUnit} used`
  String storageUsageInfo(Object usedAmount, Object usedStorageUnit,
      Object totalAmount, Object totalStorageUnit) {
    return Intl.message(
      '$usedAmount $usedStorageUnit of $totalAmount $totalStorageUnit used',
      name: 'storageUsageInfo',
      desc: 'Example: 1.2 GB of 2 GB used or 100 GB or 2TB used',
      args: [usedAmount, usedStorageUnit, totalAmount, totalStorageUnit],
    );
  }

  /// `{freeAmount} {storageUnit} free`
  String freeStorageSpace(Object freeAmount, Object storageUnit) {
    return Intl.message(
      '$freeAmount $storageUnit free',
      name: 'freeStorageSpace',
      desc: '',
      args: [freeAmount, storageUnit],
    );
  }

  /// `Version: {versionValue}`
  String appVersion(Object versionValue) {
    return Intl.message(
      'Version: $versionValue',
      name: 'appVersion',
      desc: '',
      args: [versionValue],
    );
  }

  /// `Verify`
  String get verifyIDLabel {
    return Intl.message(
      'Verify',
      name: 'verifyIDLabel',
      desc: '',
      args: [],
    );
  }

  /// `Add a description...`
  String get fileInfoAddDescHint {
    return Intl.message(
      'Add a description...',
      name: 'fileInfoAddDescHint',
      desc: '',
      args: [],
    );
  }

  /// `Edit location`
  String get editLocationTagTitle {
    return Intl.message(
      'Edit location',
      name: 'editLocationTagTitle',
      desc: '',
      args: [],
    );
  }

  /// `Set`
  String get setLabel {
    return Intl.message(
      'Set',
      name: 'setLabel',
      desc:
          'Label of confirm button to add a new custom radius to the radius selector of a location tag',
      args: [],
    );
  }

  /// `Set radius`
  String get setRadius {
    return Intl.message(
      'Set radius',
      name: 'setRadius',
      desc: '',
      args: [],
    );
  }

  /// `Family`
  String get familyPlanPortalTitle {
    return Intl.message(
      'Family',
      name: 'familyPlanPortalTitle',
      desc: '',
      args: [],
    );
  }

  /// `Add 5 family members to your existing plan without paying extra.\n\nEach member gets their own private space, and cannot see each other's files unless they're shared.\n\nFamily plans are available to customers who have a paid ente subscription.\n\nSubscribe now to get started!`
  String get familyPlanOverview {
    return Intl.message(
      'Add 5 family members to your existing plan without paying extra.\n\nEach member gets their own private space, and cannot see each other\'s files unless they\'re shared.\n\nFamily plans are available to customers who have a paid ente subscription.\n\nSubscribe now to get started!',
      name: 'familyPlanOverview',
      desc: '',
      args: [],
    );
  }

  /// `Verify identity`
  String get androidBiometricHint {
    return Intl.message(
      'Verify identity',
      name: 'androidBiometricHint',
      desc:
          'Hint message advising the user how to authenticate with biometrics. It is used on Android side. Maximum 60 characters.',
      args: [],
    );
  }

  /// `Not recognized. Try again.`
  String get androidBiometricNotRecognized {
    return Intl.message(
      'Not recognized. Try again.',
      name: 'androidBiometricNotRecognized',
      desc:
          'Message to let the user know that authentication was failed. It is used on Android side. Maximum 60 characters.',
      args: [],
    );
  }

  /// `Success`
  String get androidBiometricSuccess {
    return Intl.message(
      'Success',
      name: 'androidBiometricSuccess',
      desc:
          'Message to let the user know that authentication was successful. It is used on Android side. Maximum 60 characters.',
      args: [],
    );
  }

  /// `Cancel`
  String get androidCancelButton {
    return Intl.message(
      'Cancel',
      name: 'androidCancelButton',
      desc:
          'Message showed on a button that the user can click to leave the current dialog. It is used on Android side. Maximum 30 characters.',
      args: [],
    );
  }

  /// `Authentication required`
  String get androidSignInTitle {
    return Intl.message(
      'Authentication required',
      name: 'androidSignInTitle',
      desc:
          'Message showed as a title in a dialog which indicates the user that they need to scan biometric to continue. It is used on Android side. Maximum 60 characters.',
      args: [],
    );
  }

  /// `Biometric required`
  String get androidBiometricRequiredTitle {
    return Intl.message(
      'Biometric required',
      name: 'androidBiometricRequiredTitle',
      desc:
          'Message showed as a title in a dialog which indicates the user has not set up biometric authentication on their device. It is used on Android side. Maximum 60 characters.',
      args: [],
    );
  }

  /// `Device credentials required`
  String get androidDeviceCredentialsRequiredTitle {
    return Intl.message(
      'Device credentials required',
      name: 'androidDeviceCredentialsRequiredTitle',
      desc:
          'Message showed as a title in a dialog which indicates the user has not set up credentials authentication on their device. It is used on Android side. Maximum 60 characters.',
      args: [],
    );
  }

  /// `Device credentials required`
  String get androidDeviceCredentialsSetupDescription {
    return Intl.message(
      'Device credentials required',
      name: 'androidDeviceCredentialsSetupDescription',
      desc:
          'Message advising the user to go to the settings and configure device credentials on their device. It shows in a dialog on Android side.',
      args: [],
    );
  }

  /// `Go to settings`
  String get goToSettings {
    return Intl.message(
      'Go to settings',
      name: 'goToSettings',
      desc:
          'Message showed on a button that the user can click to go to settings pages from the current dialog. It is used on both Android and iOS side. Maximum 30 characters.',
      args: [],
    );
  }

  /// `Biometric authentication is not set up on your device. Go to 'Settings > Security' to add biometric authentication.`
  String get androidGoToSettingsDescription {
    return Intl.message(
      'Biometric authentication is not set up on your device. Go to \'Settings > Security\' to add biometric authentication.',
      name: 'androidGoToSettingsDescription',
      desc:
          'Message advising the user to go to the settings and configure biometric on their device. It shows in a dialog on Android side.',
      args: [],
    );
  }

  /// `Biometric authentication is disabled. Please lock and unlock your screen to enable it.`
  String get iOSLockOut {
    return Intl.message(
      'Biometric authentication is disabled. Please lock and unlock your screen to enable it.',
      name: 'iOSLockOut',
      desc:
          'Message advising the user to re-enable biometrics on their device. It shows in a dialog on iOS side.',
      args: [],
    );
  }

  /// `Biometric authentication is not set up on your device. Please either enable Touch ID or Face ID on your phone.`
  String get iOSGoToSettingsDescription {
    return Intl.message(
      'Biometric authentication is not set up on your device. Please either enable Touch ID or Face ID on your phone.',
      name: 'iOSGoToSettingsDescription',
      desc:
          'Message advising the user to go to the settings and configure Biometrics for their device. It shows in a dialog on iOS side.',
      args: [],
    );
  }

  /// `OK`
  String get iOSOkButton {
    return Intl.message(
      'OK',
      name: 'iOSOkButton',
      desc:
          'Message showed on a button that the user can click to leave the current dialog. It is used on iOS side. Maximum 30 characters.',
      args: [],
    );
  }

  /// `OpenStreetMap contributors`
  String get openstreetmapContributors {
    return Intl.message(
      'OpenStreetMap contributors',
      name: 'openstreetmapContributors',
      desc: '',
      args: [],
    );
  }

  /// `Hosted at OSM France`
  String get hostedAtOsmFrance {
    return Intl.message(
      'Hosted at OSM France',
      name: 'hostedAtOsmFrance',
      desc: '',
      args: [],
    );
  }

  /// `Map`
  String get map {
    return Intl.message(
      'Map',
      name: 'map',
      desc: 'Label for the map view',
      args: [],
    );
  }

  /// `Maps`
  String get maps {
    return Intl.message(
      'Maps',
      name: 'maps',
      desc: '',
      args: [],
    );
  }

  /// `Enable Maps`
  String get enableMaps {
    return Intl.message(
      'Enable Maps',
      name: 'enableMaps',
      desc: '',
      args: [],
    );
  }

  /// `This will show your photos on a world map.\n\nThis map is hosted by Open Street Map, and the exact locations of your photos are never shared.\n\nYou can disable this feature anytime from Settings.`
  String get enableMapsDesc {
    return Intl.message(
      'This will show your photos on a world map.\n\nThis map is hosted by Open Street Map, and the exact locations of your photos are never shared.\n\nYou can disable this feature anytime from Settings.',
      name: 'enableMapsDesc',
      desc: '',
      args: [],
    );
  }

  /// `Quick links`
  String get quickLinks {
    return Intl.message(
      'Quick links',
      name: 'quickLinks',
      desc: '',
      args: [],
    );
  }

  /// `Select items to add`
  String get selectItemsToAdd {
    return Intl.message(
      'Select items to add',
      name: 'selectItemsToAdd',
      desc: '',
      args: [],
    );
  }

  /// `Add selected`
  String get addSelected {
    return Intl.message(
      'Add selected',
      name: 'addSelected',
      desc: '',
      args: [],
    );
  }

  /// `Add from device`
  String get addFromDevice {
    return Intl.message(
      'Add from device',
      name: 'addFromDevice',
      desc: '',
      args: [],
    );
  }

  /// `Add photos`
  String get addPhotos {
    return Intl.message(
      'Add photos',
      name: 'addPhotos',
      desc: '',
      args: [],
    );
  }

  /// `No photos found here`
  String get noPhotosFoundHere {
    return Intl.message(
      'No photos found here',
      name: 'noPhotosFoundHere',
      desc: '',
      args: [],
    );
  }

  /// `Zoom out to see photos`
  String get zoomOutToSeePhotos {
    return Intl.message(
      'Zoom out to see photos',
      name: 'zoomOutToSeePhotos',
      desc: '',
      args: [],
    );
  }

  /// `No images with location`
  String get noImagesWithLocation {
    return Intl.message(
      'No images with location',
      name: 'noImagesWithLocation',
      desc: '',
      args: [],
    );
  }

  /// `Unpin album`
  String get unpinAlbum {
    return Intl.message(
      'Unpin album',
      name: 'unpinAlbum',
      desc: '',
      args: [],
    );
  }

  /// `Pin album`
  String get pinAlbum {
    return Intl.message(
      'Pin album',
      name: 'pinAlbum',
      desc: '',
      args: [],
    );
  }

  /// `Create`
  String get create {
    return Intl.message(
      'Create',
      name: 'create',
      desc: '',
      args: [],
    );
  }

  /// `View all`
  String get viewAll {
    return Intl.message(
      'View all',
      name: 'viewAll',
      desc: '',
      args: [],
    );
  }

  /// `Nothing shared with you yet`
  String get nothingSharedWithYouYet {
    return Intl.message(
      'Nothing shared with you yet',
      name: 'nothingSharedWithYouYet',
      desc: '',
      args: [],
    );
  }

  /// `No albums shared by you yet`
  String get noAlbumsSharedByYouYet {
    return Intl.message(
      'No albums shared by you yet',
      name: 'noAlbumsSharedByYouYet',
      desc: '',
      args: [],
    );
  }

  /// `Shared with you`
  String get sharedWithYou {
    return Intl.message(
      'Shared with you',
      name: 'sharedWithYou',
      desc: '',
      args: [],
    );
  }

  /// `Shared by you`
  String get sharedByYou {
    return Intl.message(
      'Shared by you',
      name: 'sharedByYou',
      desc: '',
      args: [],
    );
  }

  /// `Invite your friends to ente`
  String get inviteYourFriendsToEnte {
    return Intl.message(
      'Invite your friends to ente',
      name: 'inviteYourFriendsToEnte',
      desc: '',
      args: [],
    );
  }

  /// `Failed to download video`
  String get failedToDownloadVideo {
    return Intl.message(
      'Failed to download video',
      name: 'failedToDownloadVideo',
      desc: '',
      args: [],
    );
  }

  /// `Hiding...`
  String get hiding {
    return Intl.message(
      'Hiding...',
      name: 'hiding',
      desc: '',
      args: [],
    );
  }

  /// `Unhiding...`
  String get unhiding {
    return Intl.message(
      'Unhiding...',
      name: 'unhiding',
      desc: '',
      args: [],
    );
  }

  /// `Successfully hid`
  String get successfullyHid {
    return Intl.message(
      'Successfully hid',
      name: 'successfullyHid',
      desc: '',
      args: [],
    );
  }

  /// `Successfully unhid`
  String get successfullyUnhid {
    return Intl.message(
      'Successfully unhid',
      name: 'successfullyUnhid',
      desc: '',
      args: [],
    );
  }

  /// `Crash reporting`
  String get crashReporting {
    return Intl.message(
      'Crash reporting',
      name: 'crashReporting',
      desc: '',
      args: [],
    );
  }

  /// `Add to hidden album`
  String get addToHiddenAlbum {
    return Intl.message(
      'Add to hidden album',
      name: 'addToHiddenAlbum',
      desc: '',
      args: [],
    );
  }

  /// `Move to hidden album`
  String get moveToHiddenAlbum {
    return Intl.message(
      'Move to hidden album',
      name: 'moveToHiddenAlbum',
      desc: '',
      args: [],
    );
  }

  /// `File types`
  String get fileTypes {
    return Intl.message(
      'File types',
      name: 'fileTypes',
      desc: '',
      args: [],
    );
  }

  /// `This account is linked to other ente apps, if you use any. Your uploaded data, across all ente apps, will be scheduled for deletion, and your account will be permanently deleted.`
  String get deleteConfirmDialogBody {
    return Intl.message(
      'This account is linked to other ente apps, if you use any. Your uploaded data, across all ente apps, will be scheduled for deletion, and your account will be permanently deleted.',
      name: 'deleteConfirmDialogBody',
      desc: '',
      args: [],
    );
  }

  /// `How did you hear about Ente? (optional)`
  String get hearUsWhereTitle {
    return Intl.message(
      'How did you hear about Ente? (optional)',
      name: 'hearUsWhereTitle',
      desc: '',
      args: [],
    );
  }

  /// `We don't track app installs. It'd help if you told us where you found us!`
  String get hearUsExplanation {
    return Intl.message(
      'We don\'t track app installs. It\'d help if you told us where you found us!',
      name: 'hearUsExplanation',
      desc: '',
      args: [],
    );
  }

  /// `View add-ons`
  String get viewAddOnButton {
    return Intl.message(
      'View add-ons',
      name: 'viewAddOnButton',
      desc: '',
      args: [],
    );
  }

  /// `Add-ons`
  String get addOns {
    return Intl.message(
      'Add-ons',
      name: 'addOns',
      desc: '',
      args: [],
    );
  }

  /// `Details of add-ons`
  String get addOnPageSubtitle {
    return Intl.message(
      'Details of add-ons',
      name: 'addOnPageSubtitle',
      desc: '',
      args: [],
    );
  }

  /// `Your map`
  String get yourMap {
    return Intl.message(
      'Your map',
      name: 'yourMap',
      desc: '',
      args: [],
    );
  }

  /// `Modify your query, or try searching for`
  String get modifyYourQueryOrTrySearchingFor {
    return Intl.message(
      'Modify your query, or try searching for',
      name: 'modifyYourQueryOrTrySearchingFor',
      desc: '',
      args: [],
    );
  }

  /// `Black Friday Sale`
  String get blackFridaySale {
    return Intl.message(
      'Black Friday Sale',
      name: 'blackFridaySale',
      desc: '',
      args: [],
    );
  }

  /// `Upto 50% off, until 4th Dec.`
  String get upto50OffUntil4thDec {
    return Intl.message(
      'Upto 50% off, until 4th Dec.',
      name: 'upto50OffUntil4thDec',
      desc: '',
      args: [],
    );
  }

  /// `Photos`
  String get photos {
    return Intl.message(
      'Photos',
      name: 'photos',
      desc: '',
      args: [],
    );
  }

  /// `Videos`
  String get videos {
    return Intl.message(
      'Videos',
      name: 'videos',
      desc: '',
      args: [],
    );
  }

  /// `Live Photos`
  String get livePhotos {
    return Intl.message(
      'Live Photos',
      name: 'livePhotos',
      desc: '',
      args: [],
    );
  }

  /// `Fast, on-device search`
  String get searchHint1 {
    return Intl.message(
      'Fast, on-device search',
      name: 'searchHint1',
      desc: '',
      args: [],
    );
  }

  /// `Photo dates, descriptions`
  String get searchHint2 {
    return Intl.message(
      'Photo dates, descriptions',
      name: 'searchHint2',
      desc: '',
      args: [],
    );
  }

  /// `Albums, file names, and types`
  String get searchHint3 {
    return Intl.message(
      'Albums, file names, and types',
      name: 'searchHint3',
      desc: '',
      args: [],
    );
  }

  /// `Location`
  String get searchHint4 {
    return Intl.message(
      'Location',
      name: 'searchHint4',
      desc: '',
      args: [],
    );
  }

  /// `Coming soon: Faces & magic search ✨`
  String get searchHint5 {
    return Intl.message(
      'Coming soon: Faces & magic search ✨',
      name: 'searchHint5',
      desc: '',
      args: [],
    );
  }

  /// `Add your photos now`
  String get addYourPhotosNow {
    return Intl.message(
      'Add your photos now',
      name: 'addYourPhotosNow',
      desc: '',
      args: [],
    );
  }

  /// `{count, plural, one{{count} result found} other{{count} results found}}`
  String searchResultCount(int count) {
    return Intl.plural(
      count,
      one: '$count result found',
      other: '$count results found',
      name: 'searchResultCount',
      desc:
          'Text to tell user how many results were found for their search query',
      args: [count],
    );
  }

  /// `Faces`
  String get faces {
    return Intl.message(
      'Faces',
      name: 'faces',
      desc: '',
      args: [],
    );
  }

  /// `Contents`
  String get contents {
    return Intl.message(
      'Contents',
      name: 'contents',
      desc: '',
      args: [],
    );
  }

  /// `Add new`
  String get addNew {
    return Intl.message(
      'Add new',
      name: 'addNew',
      desc: 'Text to add a new item (location tag, album, caption etc)',
      args: [],
    );
  }

  /// `Contacts`
  String get contacts {
    return Intl.message(
      'Contacts',
      name: 'contacts',
      desc: '',
      args: [],
    );
  }

  /// `No internet connection`
  String get noInternetConnection {
    return Intl.message(
      'No internet connection',
      name: 'noInternetConnection',
      desc: '',
      args: [],
    );
  }

  /// `Please check your internet connection and try again.`
  String get pleaseCheckYourInternetConnectionAndTryAgain {
    return Intl.message(
      'Please check your internet connection and try again.',
      name: 'pleaseCheckYourInternetConnectionAndTryAgain',
      desc: '',
      args: [],
    );
  }

  /// `Sign out from other devices`
  String get signOutFromOtherDevices {
    return Intl.message(
      'Sign out from other devices',
      name: 'signOutFromOtherDevices',
      desc: '',
      args: [],
    );
  }

  /// `If you think someone might know your password, you can force all other devices using your account to sign out.`
  String get signOutOtherBody {
    return Intl.message(
      'If you think someone might know your password, you can force all other devices using your account to sign out.',
      name: 'signOutOtherBody',
      desc: '',
      args: [],
    );
  }

  /// `Sign out other devices`
  String get signOutOtherDevices {
    return Intl.message(
      'Sign out other devices',
      name: 'signOutOtherDevices',
      desc: '',
      args: [],
    );
  }

  /// `Do not sign out`
  String get doNotSignOut {
    return Intl.message(
      'Do not sign out',
      name: 'doNotSignOut',
      desc: '',
      args: [],
    );
  }

  /// `Edit location`
  String get editLocation {
    return Intl.message(
      'Edit location',
      name: 'editLocation',
      desc: '',
      args: [],
    );
  }

  /// `Select a location`
  String get selectALocation {
    return Intl.message(
      'Select a location',
      name: 'selectALocation',
      desc: '',
      args: [],
    );
  }

  /// `Select a location first`
  String get selectALocationFirst {
    return Intl.message(
      'Select a location first',
      name: 'selectALocationFirst',
      desc: '',
      args: [],
    );
  }

  /// `Change location of selected items?`
  String get changeLocationOfSelectedItems {
    return Intl.message(
      'Change location of selected items?',
      name: 'changeLocationOfSelectedItems',
      desc: '',
      args: [],
    );
  }

  /// `Edits to location will only be seen within Ente`
  String get editsToLocationWillOnlyBeSeenWithinEnte {
    return Intl.message(
      'Edits to location will only be seen within Ente',
      name: 'editsToLocationWillOnlyBeSeenWithinEnte',
      desc: '',
      args: [],
    );
  }

  /// `Clean Uncategorized`
  String get cleanUncategorized {
    return Intl.message(
      'Clean Uncategorized',
      name: 'cleanUncategorized',
      desc: '',
      args: [],
    );
  }

<<<<<<< HEAD
  /// `Waiting for browser request...`
  String get waitingForBrowserRequest {
    return Intl.message(
      'Waiting for browser request...',
      name: 'waitingForBrowserRequest',
=======
  /// `Play album on TV`
  String get playOnTv {
    return Intl.message(
      'Play album on TV',
      name: 'playOnTv',
>>>>>>> 21c733b8
      desc: '',
      args: [],
    );
  }

<<<<<<< HEAD
  /// `Launch passkey URL again`
  String get launchPasskeyUrlAgain {
    return Intl.message(
      'Launch passkey URL again',
      name: 'launchPasskeyUrlAgain',
=======
  /// `Pair`
  String get pair {
    return Intl.message(
      'Pair',
      name: 'pair',
>>>>>>> 21c733b8
      desc: '',
      args: [],
    );
  }

<<<<<<< HEAD
  /// `Passkey`
  String get passkey {
    return Intl.message(
      'Passkey',
      name: 'passkey',
=======
  /// `Device not found`
  String get deviceNotFound {
    return Intl.message(
      'Device not found',
      name: 'deviceNotFound',
>>>>>>> 21c733b8
      desc: '',
      args: [],
    );
  }

<<<<<<< HEAD
  /// `Passkey authentication`
  String get passkeyAuthTitle {
    return Intl.message(
      'Passkey authentication',
      name: 'passkeyAuthTitle',
=======
  /// `Visit cast.ente.io on the device you want to pair.\n\nEnter the code below to play the album on your TV.`
  String get castInstruction {
    return Intl.message(
      'Visit cast.ente.io on the device you want to pair.\n\nEnter the code below to play the album on your TV.',
      name: 'castInstruction',
      desc: '',
      args: [],
    );
  }

  /// `Enter the code`
  String get deviceCodeHint {
    return Intl.message(
      'Enter the code',
      name: 'deviceCodeHint',
      desc: '',
      args: [],
    );
  }

  /// `Join Discord`
  String get joinDiscord {
    return Intl.message(
      'Join Discord',
      name: 'joinDiscord',
>>>>>>> 21c733b8
      desc: '',
      args: [],
    );
  }
}

class AppLocalizationDelegate extends LocalizationsDelegate<S> {
  const AppLocalizationDelegate();

  List<Locale> get supportedLocales {
    return const <Locale>[
      Locale.fromSubtags(languageCode: 'en'),
      Locale.fromSubtags(languageCode: 'cs'),
      Locale.fromSubtags(languageCode: 'de'),
      Locale.fromSubtags(languageCode: 'es'),
      Locale.fromSubtags(languageCode: 'fr'),
      Locale.fromSubtags(languageCode: 'it'),
      Locale.fromSubtags(languageCode: 'ko'),
      Locale.fromSubtags(languageCode: 'nl'),
      Locale.fromSubtags(languageCode: 'no'),
      Locale.fromSubtags(languageCode: 'pl'),
      Locale.fromSubtags(languageCode: 'pt'),
      Locale.fromSubtags(languageCode: 'zh'),
    ];
  }

  @override
  bool isSupported(Locale locale) => _isSupported(locale);
  @override
  Future<S> load(Locale locale) => S.load(locale);
  @override
  bool shouldReload(AppLocalizationDelegate old) => false;

  bool _isSupported(Locale locale) {
    for (var supportedLocale in supportedLocales) {
      if (supportedLocale.languageCode == locale.languageCode) {
        return true;
      }
    }
    return false;
  }
}<|MERGE_RESOLUTION|>--- conflicted
+++ resolved
@@ -8308,67 +8308,76 @@
     );
   }
 
-<<<<<<< HEAD
   /// `Waiting for browser request...`
   String get waitingForBrowserRequest {
     return Intl.message(
       'Waiting for browser request...',
       name: 'waitingForBrowserRequest',
-=======
+      desc: '',
+      args: [],
+    );
+  }
+
   /// `Play album on TV`
   String get playOnTv {
     return Intl.message(
       'Play album on TV',
       name: 'playOnTv',
->>>>>>> 21c733b8
-      desc: '',
-      args: [],
-    );
-  }
-
-<<<<<<< HEAD
+      desc: '',
+      args: [],
+    );
+  }
+
   /// `Launch passkey URL again`
   String get launchPasskeyUrlAgain {
     return Intl.message(
       'Launch passkey URL again',
       name: 'launchPasskeyUrlAgain',
-=======
+      desc: '',
+      args: [],
+    );
+  }
+
   /// `Pair`
   String get pair {
     return Intl.message(
       'Pair',
       name: 'pair',
->>>>>>> 21c733b8
-      desc: '',
-      args: [],
-    );
-  }
-
-<<<<<<< HEAD
+      desc: '',
+      args: [],
+    );
+  }
+
   /// `Passkey`
   String get passkey {
     return Intl.message(
       'Passkey',
       name: 'passkey',
-=======
+      desc: '',
+      args: [],
+    );
+  }
+
   /// `Device not found`
   String get deviceNotFound {
     return Intl.message(
       'Device not found',
       name: 'deviceNotFound',
->>>>>>> 21c733b8
-      desc: '',
-      args: [],
-    );
-  }
-
-<<<<<<< HEAD
+      desc: '',
+      args: [],
+    );
+  }
+
   /// `Passkey authentication`
   String get passkeyAuthTitle {
     return Intl.message(
       'Passkey authentication',
       name: 'passkeyAuthTitle',
-=======
+      desc: '',
+      args: [],
+    );
+  }
+
   /// `Visit cast.ente.io on the device you want to pair.\n\nEnter the code below to play the album on your TV.`
   String get castInstruction {
     return Intl.message(
@@ -8394,7 +8403,6 @@
     return Intl.message(
       'Join Discord',
       name: 'joinDiscord',
->>>>>>> 21c733b8
       desc: '',
       args: [],
     );
