--- conflicted
+++ resolved
@@ -1,7 +1,6 @@
 // GENERATED CODE - DO NOT MODIFY BY HAND
 import 'package:flutter/material.dart';
 import 'package:intl/intl.dart';
-
 import 'intl/messages_all.dart';
 
 // **************************************************************************
@@ -7715,7 +7714,6 @@
       args: [],
     );
   }
-<<<<<<< HEAD
 
   /// `Emergency Contacts`
   String get emergencyContacts {
@@ -7796,8 +7794,6 @@
       args: [],
     );
   }
-=======
->>>>>>> 34e5b456
 }
 
 class AppLocalizationDelegate extends LocalizationsDelegate<S> {
