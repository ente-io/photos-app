--- conflicted
+++ resolved
@@ -1,10 +1,6 @@
-<<<<<<< HEAD
+// @dart=2.9
+
 import 'dart:io' as io;
-=======
-// @dart=2.9
-
->>>>>>> 7191d313
-import 'dart:io';
 
 import 'package:flutter/foundation.dart';
 import 'package:logging/logging.dart';
@@ -106,7 +102,7 @@
 
   // this opens the database (and creates it if it doesn't exist)
   Future<Database> _initDatabase() async {
-    final Directory documentsDirectory =
+    final io.Directory documentsDirectory =
         await getApplicationDocumentsDirectory();
     final String path = join(documentsDirectory.path, _databaseName);
     _logger.info("DB path " + path);
@@ -936,7 +932,7 @@
     // on iOS, match using localID and fileType. title can either match or
     // might be null based on how the file was imported
     String whereClause = ''' ($columnOwnerID = ? OR $columnOwnerID IS NULL) AND 
-        $columnLocalID = ? AND $columnFileType = ? AND 
+        $columnLocalID = ? AND $columnFileType = ? AND ß
         ($columnTitle=? OR $columnTitle IS NULL) ''';
     List<Object> whereArgs = [
       ownerID,
@@ -944,7 +940,7 @@
       getInt(fileType),
       title,
     ];
-    if (Platform.isAndroid) {
+    if (io.Platform.isAndroid) {
       whereClause = ''' ($columnOwnerID = ? OR $columnOwnerID IS NULL) AND 
           $columnLocalID = ? AND $columnFileType = ? AND $columnTitle=? AND $columnDeviceFolder= ? 
            ''';
