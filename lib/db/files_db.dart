--- conflicted
+++ resolved
@@ -293,46 +293,10 @@
     return [
       '''
         ALTER TABLE $filesTable ADD COLUMN $columnPubMMdEncodedJson TEXT DEFAULT '{}';
-<<<<<<< HEAD
       ''',
       '''
         ALTER TABLE $filesTable ADD COLUMN $columnPubMMdVersion INTEGER DEFAULT 0;
       '''
-    ];
-  }
-
-  static List<String> createOnDeviceFilesAndPathCollection() {
-    return [
-      '''
-        CREATE TABLE IF NOT EXISTS device_files (
-          id TEXT NOT NULL,
-          path_id TEXT NOT NULL,
-          synced INTEGER NOT NULL DEFAULT 0,
-          UNIQUE(id, path_id)
-       );
-       ''',
-      '''
-       CREATE TABLE IF NOT EXISTS device_path_collections (
-          id TEXT PRIMARY KEY NOT NULL,
-          name TEXT,
-          modified_at INTEGER NOT NULL DEFAULT 0,
-          sync INTEGER NOT NULL DEFAULT 0,
-          count INTEGER NOT NULL DEFAULT 0,
-          collection_id INTEGER DEFAULT -1,
-          cover_id TEXT
-      );
-      ''',
-      '''
-      CREATE INDEX IF NOT EXISTS df_id_idx ON device_files (id);
-      ''',
-=======
-      ''',
-      '''
-        ALTER TABLE $filesTable ADD COLUMN $columnPubMMdVersion INTEGER DEFAULT 0;
->>>>>>> a5a135a6
-      '''
-      CREATE INDEX IF NOT EXISTS df_path_id_idx ON device_files (path_id);
-      ''',
     ];
   }
 
@@ -350,7 +314,7 @@
           id TEXT PRIMARY KEY NOT NULL,
           name TEXT,
           modified_at INTEGER NOT NULL DEFAULT 0,
-          sync INTEGER NOT NULL DEFAULT 0,
+          should_backup INTEGER NOT NULL DEFAULT 0,
           count INTEGER NOT NULL DEFAULT 0,
           collection_id INTEGER DEFAULT -1,
           cover_id TEXT
@@ -705,11 +669,7 @@
       limit: limit,
     );
     final files = convertToFiles(results);
-<<<<<<< HEAD
     final result = deduplicateByLocalID(files);
-=======
-    final result = _deduplicateByLocalID(files);
->>>>>>> a5a135a6
     return FileLoadResult(result, files.length == limit);
   }
 
@@ -721,21 +681,6 @@
       orderBy: '$columnCreationTime DESC',
     );
     return convertToFiles(results);
-<<<<<<< HEAD
-=======
-  }
-
-  Future<List<File>> getAllInPath(String path) async {
-    final db = await instance.database;
-    final results = await db.query(
-      filesTable,
-      where: '$columnLocalID IS NOT NULL AND $columnDeviceFolder = ?',
-      whereArgs: [path],
-      orderBy: '$columnCreationTime DESC',
-      groupBy: columnLocalID,
-    );
-    return convertToFiles(results);
->>>>>>> a5a135a6
   }
 
   Future<List<File>> getFilesCreatedWithinDurations(
@@ -823,23 +768,7 @@
     return convertToFiles(results);
   }
 
-<<<<<<< HEAD
   Future<List<int>> getUploadedFileIDsToBeUpdated(int ownerID) async {
-=======
-  Future<List<File>> getEditedRemoteFiles() async {
-    final db = await instance.database;
-    final results = await db.query(
-      filesTable,
-      where:
-          '($columnCollectionID IS NOT NULL AND $columnCollectionID IS NOT -1) AND ($columnUploadedFileID IS NULL OR $columnUploadedFileID IS -1)',
-      orderBy: '$columnCreationTime DESC',
-      groupBy: columnLocalID,
-    );
-    return convertToFiles(results);
-  }
-
-  Future<List<int>> getUploadedFileIDsToBeUpdated() async {
->>>>>>> a5a135a6
     final db = await instance.database;
     final rows = await db.query(
       filesTable,
@@ -995,10 +924,6 @@
     if (fileType == FileType.livePhoto && hashData.zipHash != null) {
       inParam += ",'${hashData.zipHash}'";
     }
-<<<<<<< HEAD
-=======
-
->>>>>>> a5a135a6
     final db = await instance.database;
     final rows = await db.query(
       filesTable,
@@ -1218,11 +1143,9 @@
 
   Future<List<File>> getLatestCollectionFiles() async {
     debugPrint("Fetching latestCollectionFiles from db");
-<<<<<<< HEAD
-    final db = await instance.database;
-
-=======
->>>>>>> a5a135a6
+
+    final db = await instance.database;
+
     String query;
     if (FeatureFlagService.instance.isInternalUserOrDebugBuild()) {
       query = '''
@@ -1251,11 +1174,8 @@
         ) latest_files
         ON $filesTable.$columnCollectionID = latest_files.$columnCollectionID
         AND $filesTable.$columnCreationTime = latest_files.max_creation_time;
-<<<<<<< HEAD
+
   ''';
-=======
-    ''';
->>>>>>> a5a135a6
     }
 
     final rows = await db.rawQuery(
@@ -1275,34 +1195,11 @@
     return collectionMap.values.toList();
   }
 
-<<<<<<< HEAD
-  Future<File> getLastModifiedFileInCollection(int collectionID) async {
-    final db = await instance.database;
-    final rows = await db.query(
-      filesTable,
-      where: '$columnCollectionID = ?',
-      whereArgs: [collectionID],
-      orderBy: '$columnUpdationTime DESC',
-      limit: 1,
-    );
-    if (rows.isNotEmpty) {
-      return _getFileFromRow(rows[0]);
-    } else {
-      return null;
-    }
-  }
-
-=======
->>>>>>> a5a135a6
   Future<Map<String, int>> getFileCountInDeviceFolders() async {
     final db = await instance.database;
     final rows = await db.rawQuery(
       '''
-<<<<<<< HEAD
-      SELECT COUNT($columnGeneratedID) as count, $columnDeviceFolder
-=======
       SELECT COUNT(DISTINCT($columnLocalID)) as count, $columnDeviceFolder
->>>>>>> a5a135a6
       FROM $filesTable
       WHERE $columnLocalID IS NOT NULL
       GROUP BY $columnDeviceFolder
