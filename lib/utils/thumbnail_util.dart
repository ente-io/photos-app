--- conflicted
+++ resolved
@@ -15,13 +15,9 @@
 import 'package:photos/utils/crypto_util.dart';
 import 'package:photos/utils/file_util.dart';
 
-<<<<<<< HEAD
 import 'dart:io' as io;
-
 import 'file_uploader_util.dart';
 
-=======
->>>>>>> a0b30103
 final _logger = Logger("ThumbnailUtil");
 final _map = LinkedHashMap<int, FileDownloadItem>();
 final _queue = Queue<int>();
@@ -63,7 +59,7 @@
 }
 
 Future<Uint8List> getThumbnailFromLocal(File file) async {
-  if (ThumbnailLruCache.get(file, THUMBNAIL_SMALL_SIZE) != null) {
+  if (ThumbnailLruCache.get(file, kThumbnailSmallSize) != null) {
     return ThumbnailLruCache.get(file);
   }
   final cachedThumbnail = getCachedThumbnail(file);
@@ -76,7 +72,7 @@
     return getThumbnailFromInAppCacheFile(file)
         .then((data) {
       if (data != null) {
-        ThumbnailLruCache.put(file, data, THUMBNAIL_SMALL_SIZE);
+        ThumbnailLruCache.put(file, data, kThumbnailSmallSize);
       }
       return data;
     });
@@ -86,10 +82,10 @@
         return null;
       }
       return asset
-          .thumbDataWithSize(THUMBNAIL_SMALL_SIZE, THUMBNAIL_SMALL_SIZE,
-              quality: THUMBNAIL_QUALITY)
+          .thumbDataWithSize(kThumbnailSmallSize, kThumbnailSmallSize,
+              quality: kThumbnailQuality)
           .then((data) {
-        ThumbnailLruCache.put(file, data, THUMBNAIL_SMALL_SIZE);
+        ThumbnailLruCache.put(file, data, kThumbnailSmallSize);
         return data;
       });
     });
