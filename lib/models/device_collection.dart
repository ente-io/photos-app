--- conflicted
+++ resolved
@@ -7,15 +7,9 @@
   final int count;
   final bool shouldBackup;
   UploadStrategy uploadStrategy;
-<<<<<<< HEAD
-
-  int collectionID;
-  File thumbnail;
-=======
   final String? coverId;
   int? collectionID;
   File? thumbnail;
->>>>>>> 70723e32
 
   DeviceCollection(
     this.id,
