--- conflicted
+++ resolved
@@ -13,20 +13,4 @@
   }
 
   List<EnteFile> resultFiles();
-<<<<<<< HEAD
-}
-
-enum ResultType {
-  collection,
-  file,
-  location,
-  month,
-  year,
-  people,
-  fileType,
-  fileExtension,
-  fileCaption,
-  event,
-=======
->>>>>>> 0e26e15c
 }