--- conflicted
+++ resolved
@@ -251,10 +251,7 @@
     if (Location.isValidLocation(result)) {
       return result;
     } else {
-<<<<<<< HEAD
       debugPrint("Invalid location ${result.toString()}");
-=======
->>>>>>> 0b624bee
       return null;
     }
   }
