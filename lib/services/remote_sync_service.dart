--- conflicted
+++ resolved
@@ -360,11 +360,7 @@
     oldCollectionIDsForAutoSync.removeAll(newCollectionIDsForAutoSync);
     await removeFilesQueuedForUpload(oldCollectionIDsForAutoSync.toList());
     if (syncStatusUpdate.values.any((syncStatus) => syncStatus == false)) {
-<<<<<<< HEAD
-      Configuration.instance.setHasSelectedAnyBackupFolder(false);
-=======
       Configuration.instance.setSelectAllFoldersForBackup(false).ignore();
->>>>>>> cb8962f0
     }
     Bus.instance.fire(
       LocalPhotosUpdatedEvent(<File>[], source: "deviceFolderSync"),
