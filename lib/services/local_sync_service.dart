--- conflicted
+++ resolved
@@ -134,7 +134,7 @@
   }
 
   Future<bool> refreshDeviceFolderCountAndCover() async {
-    List<Tuple2<AssetPathEntity, String>> result =
+    final List<Tuple2<AssetPathEntity, String>> result =
         await getDeviceFolderWithCountAndCoverID();
     return await _db.updateDeviceCoverWithCount(
       result,
@@ -174,7 +174,7 @@
           .deletePathIDToLocalIDMapping(localUnSyncResult.deletePathToLocalIDs);
       hasAnyMappingChanged = true;
     }
-    bool hasUnsyncedFiles =
+    final bool hasUnsyncedFiles =
         localUnSyncResult.uniqueLocalFiles?.isNotEmpty ?? false;
     if (hasUnsyncedFiles) {
       await _db.insertMultiple(
@@ -224,12 +224,7 @@
     if (_prefs.containsKey(kDownloadedFileIDsKey)) {
       return _prefs.getStringList(kDownloadedFileIDsKey);
     } else {
-<<<<<<< HEAD
       return <String>[];
-=======
-      final List<String> downloadedIDs = [];
-      return downloadedIDs;
->>>>>>> bcc1de88
     }
   }
 
@@ -243,12 +238,7 @@
     if (_prefs.containsKey(kInvalidFileIDsKey)) {
       return _prefs.getStringList(kInvalidFileIDsKey);
     } else {
-<<<<<<< HEAD
       return <String>[];
-=======
-      final List<String> invalidIDs = [];
-      return invalidIDs;
->>>>>>> bcc1de88
     }
   }
 
@@ -329,7 +319,6 @@
     await _prefs.setInt(kDbUpdationTimeKey, toTime);
   }
 
-<<<<<<< HEAD
   Future<void> _trackUpdatedFiles(
     List<File> files,
     Set<String> existingLocalFileIDs,
@@ -346,31 +335,10 @@
       _logger.info(
         updatedFiles.length.toString() + " local files were updated.",
       );
-      List<String> updatedLocalIDs = [];
+      final List<String> updatedLocalIDs = [];
       for (final file in updatedFiles) {
         if (file.localID != null) {
           updatedLocalIDs.add(file.localID);
-=======
-  // _captureUpdateLogs is a helper method to log details
-  // about the file which is being marked for re-upload
-  Future<void> captureUpdateLogs(File file) async {
-    _logger.info(
-      're-upload locally updated file ${file.toString()}',
-    );
-    try {
-      if (Platform.isIOS) {
-        final assetEntity = await AssetEntity.fromId(file.localID);
-        if (assetEntity != null) {
-          final isLocallyAvailable =
-              await assetEntity.isLocallyAvailable(isOrigin: true);
-          _logger.info(
-            're-upload asset ${file.toString()} with localAvailableFlag '
-            '$isLocallyAvailable and fav ${assetEntity.isFavorite}',
-          );
-        } else {
-          _logger
-              .info('re-upload failed to fetch assetInfo ${file.toString()}');
->>>>>>> bcc1de88
         }
       }
       await FilesMigrationDB.instance.insertMultiple(
