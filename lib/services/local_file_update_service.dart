--- conflicted
+++ resolved
@@ -326,22 +326,6 @@
         continue;
       }
       try {
-<<<<<<< HEAD
-        final MediaUploadData uploadData = await getUploadData(file);
-        _logger.info(
-          'Found livePhoto on local with hash ${uploadData.hashData?.fileHash ?? "null"} and existing hash ${file.hash ?? "null"}',
-        );
-        await clearCache(file);
-        await FilesDB.instance.markFilesForReUpload(
-          userID,
-          file.localID!,
-          file.title,
-          file.location,
-          file.creationTime!,
-          file.modificationTime!,
-          file.fileType,
-        );
-=======
         late MediaUploadData uploadData;
         late int mediaUploadSize;
         (uploadData, mediaUploadSize) = await getUploadDataWithSizeSize(file);
@@ -360,7 +344,6 @@
             file.fileType,
           );
         }
->>>>>>> 84aa9b88
         processedIDs.add(file.localID!);
       } on InvalidFileError catch (e) {
         if (e.reason == InvalidReason.livePhotoToImageTypeChanged ||
