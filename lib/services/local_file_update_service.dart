import 'dart:async';
import 'dart:core';
import 'dart:io';

import 'package:flutter/foundation.dart';
import 'package:logging/logging.dart';
import 'package:photos/core/errors.dart';
import 'package:photos/db/file_updation_db.dart';
import 'package:photos/db/files_db.dart';
import 'package:photos/models/file.dart' as ente;
import 'package:photos/utils/file_uploader_util.dart';
import 'package:photos/utils/file_util.dart';
import 'package:shared_preferences/shared_preferences.dart';

// LocalFileUpdateService tracks all the potential local file IDs which have
// changed/modified on the device and needed to be uploaded again.
class LocalFileUpdateService {
  late FileUpdationDB _fileUpdationDB;
  late SharedPreferences _prefs;
  late Logger _logger;
  final List<String> _oldMigrationKeys = [
    'fm_badCreationTime',
    'fm_badCreationTimeCompleted',
    'fm_missingLocationV2ImportDone',
    'fm_missingLocationV2MigrationDone',
    'fm_badLocationImportDone',
    'fm_badLocationMigrationDone',
  ];

  Completer<void>? _existingMigration;

  LocalFileUpdateService._privateConstructor() {
    _logger = Logger((LocalFileUpdateService).toString());
    _fileUpdationDB = FileUpdationDB.instance;
  }

  void init(SharedPreferences preferences) {
    _prefs = preferences;
  }

  static LocalFileUpdateService instance =
      LocalFileUpdateService._privateConstructor();

  Future<void> markUpdatedFilesForReUpload() async {
    if (_existingMigration != null) {
      _logger.info("migration is already in progress, skipping");
      return _existingMigration!.future;
    }
    _existingMigration = Completer<void>();
    try {
      await _markFilesWhichAreActuallyUpdated();
      if (Platform.isAndroid) {
        _cleanUpOlderMigration().ignore();
      }
    } catch (e, s) {
      _logger.severe('failed to perform migration', e, s);
    } finally {
      _existingMigration?.complete();
      _existingMigration = null;
    }
  }

  Future<void> _cleanUpOlderMigration() async {
    // check if any old_migration_keys are present in shared preferences
    bool hasOldMigrationKey = false;
    for (String key in _oldMigrationKeys) {
      if (_prefs.containsKey(key)) {
        hasOldMigrationKey = true;
        break;
      }
    }
    if (hasOldMigrationKey) {
      for (var element in _oldMigrationKeys) {
        _prefs.remove(element);
      }
      await _fileUpdationDB.deleteByReasons([
        'missing_location',
        'badCreationTime',
        'missingLocationV2',
        'badLocationCord',
      ]);
    }
  }

  // This method analyses all of local files for which the file
  // modification/update time was changed. It checks if the existing fileHash
  // is different from the hash of uploaded file. If fileHash are different,
  // then it marks the file for file update.
  Future<void> _markFilesWhichAreActuallyUpdated() async {
    final sTime = DateTime.now().microsecondsSinceEpoch;
    // singleRunLimit indicates number of files to check during single
    // invocation of this method. The limit act as a crude way to limit the
    // resource consumed by the method
    const int singleRunLimit = 10;
    final localIDsToProcess =
        await _fileUpdationDB.getLocalIDsForPotentialReUpload(
      singleRunLimit,
      FileUpdationDB.modificationTimeUpdated,
    );
    if (localIDsToProcess.isNotEmpty) {
      await _checkAndMarkFilesWithDifferentHashForFileUpdate(
        localIDsToProcess,
      );
      final eTime = DateTime.now().microsecondsSinceEpoch;
      final d = Duration(microseconds: eTime - sTime);
      _logger.info(
        'Performed hashCheck for ${localIDsToProcess.length} updated files '
        'completed in ${d.inSeconds.toString()} secs',
      );
    }
  }

  Future<void> _checkAndMarkFilesWithDifferentHashForFileUpdate(
    List<String> localIDsToProcess,
  ) async {
    _logger.info("files to process ${localIDsToProcess.length} for reupload");
    final List<ente.File> localFiles =
        await FilesDB.instance.getLocalFiles(localIDsToProcess);
    final Set<String> processedIDs = {};
    for (ente.File file in localFiles) {
      if (processedIDs.contains(file.localID)) {
        continue;
      }
      MediaUploadData uploadData;
      try {
        uploadData = await getUploadData(file);
        if (uploadData.hashData != null &&
            file.hash != null &&
            (file.hash == uploadData.hashData!.fileHash ||
                file.hash == uploadData.hashData!.zipHash)) {
          _logger.info("Skip file update as hash matched ${file.tag}");
        } else {
          _logger.info(
            "Marking for file update as hash did not match ${file.tag}",
          );
          await clearCache(file);
          await FilesDB.instance.updateUploadedFile(
            file.localID!,
            file.title,
            file.location,
            file.creationTime!,
            file.modificationTime!,
            null,
          );
        }
        processedIDs.add(file.localID!);
      } on InvalidFileError {
        // if we fail to get the file, we can ignore the update
        processedIDs.add(file.localID!);
      } catch (e) {
        _logger.severe("Failed to get file uploadData", e);
      } finally {}
    }
    debugPrint("Deleting files ${processedIDs.length}");
    await _fileUpdationDB.deleteByLocalIDs(
      processedIDs.toList(),
      FileUpdationDB.modificationTimeUpdated,
    );
  }

  Future<MediaUploadData> getUploadData(ente.File file) async {
    final mediaUploadData = await getUploadDataFromEnteFile(file);
    // delete the file from app's internal cache if it was copied to app
    // for upload. Shared Media should only be cleared when the upload
    // succeeds.
    if (Platform.isIOS && mediaUploadData.sourceFile != null) {
      await mediaUploadData.sourceFile?.delete();
    }
    return mediaUploadData;
  }
<<<<<<< HEAD

  Future<void> _migrationForFixingBadCreationTime() async {
    if (_prefs.containsKey(isBadCreationTimeMigrationComplete)) {
      return;
    }
    await _importFilesWithBadCreationTime();
    const int singleRunLimit = 100;
    try {
      final generatedIDs =
          await _fileUpdationDB.getLocalIDsForPotentialReUpload(
        singleRunLimit,
        FileUpdationDB.badCreationTime,
      );
      if (generatedIDs.isNotEmpty) {
        final List<int> genIdIntList = [];
        for (String genIdString in generatedIDs) {
          final int? genIdInt = int.tryParse(genIdString);
          if (genIdInt != null) {
            genIdIntList.add(genIdInt);
          }
        }

        final filesWithBadTime =
            (await FilesDB.instance.getFilesFromGeneratedIDs(genIdIntList))
                .values
                .toList();
        filesWithBadTime.removeWhere(
          (e) => e.isUploaded && e.pubMagicMetadata?.editedTime != null,
        );
        await FilesService.instance
            .bulkEditTime(filesWithBadTime, EditTimeSource.fileName);
      } else {
        // everything is done
        await _prefs.setBool(isBadCreationTimeMigrationComplete, true);
      }
      await _fileUpdationDB.deleteByLocalIDs(
        generatedIDs,
        FileUpdationDB.badCreationTime,
      );
    } catch (e) {
      _logger.severe("Failed to fix bad creationTime", e);
    }
  }

  Future<void> _importFilesWithBadCreationTime() async {
    if (_prefs.containsKey(isBadCreationTimeImportDone)) {
      return;
    }
    _logger.info('_importFilesWithBadCreationTime');
    final EnteWatch watch = EnteWatch("_importFilesWithBadCreationTime");
    final int ownerID = Configuration.instance.getUserID()!;
    final filesGeneratedID = await FilesDB.instance
        .getGeneratedIDForFilesOlderThan(jan011981Time, ownerID);
    await _fileUpdationDB.insertMultiple(
      filesGeneratedID,
      FileUpdationDB.badCreationTime,
    );
    watch.log("imported ${filesGeneratedID.length} files");
    _prefs.setBool(isBadCreationTimeImportDone, true);
  }

  Future<void> _migrationFilesWithMissingLocationV2() async {
    if (_prefs.containsKey(isMissingLocationV2MigrationDone)) {
      return;
    }
    await _importForMissingLocationV2();
    const int singleRunLimit = 10;
    final List<String> processedIDs = [];
    try {
      final localIDs = await _fileUpdationDB.getLocalIDsForPotentialReUpload(
        singleRunLimit,
        FileUpdationDB.missingLocationV2,
      );
      if (localIDs.isEmpty) {
        // everything is done
        await _prefs.setBool(isMissingLocationV2MigrationDone, true);
        return;
      }

      final List<ente.File> enteFiles = await FilesDB.instance
          .getFilesForLocalIDs(localIDs, Configuration.instance.getUserID()!);
      // fine localIDs which are not present in enteFiles
      final List<String> missingLocalIDs = [];
      for (String localID in localIDs) {
        if (enteFiles.firstWhereOrNull((e) => e.localID == localID) == null) {
          missingLocalIDs.add(localID);
        }
      }
      processedIDs.addAll(missingLocalIDs);

      final List<ente.File> remoteFilesToUpdate = [];
      final Map<int, Map<String, double>> fileIDToUpdateMetadata = {};

      for (ente.File file in enteFiles) {
        final Location? location = await tryLocationFromExif(file);
        if (location != null && Location.isValidLocation(location)) {
          remoteFilesToUpdate.add(file);
          fileIDToUpdateMetadata[file.uploadedFileID!] = {
            pubMagicKeyLat: location.latitude!,
            pubMagicKeyLong: location.longitude!
          };
        } else if (file.localID != null) {
          processedIDs.add(file.localID!);
        }
      }
      if (remoteFilesToUpdate.isNotEmpty) {
        await FileMagicService.instance.updatePublicMagicMetadata(
          remoteFilesToUpdate,
          null,
          metadataUpdateMap: fileIDToUpdateMetadata,
        );
        for (ente.File file in remoteFilesToUpdate) {
          if (file.localID != null) {
            processedIDs.add(file.localID!);
          }
        }
      }
    } catch (e) {
      _logger.severe("Failed to fix bad creationTime", e);
    } finally {
      await _fileUpdationDB.deleteByLocalIDs(
        processedIDs,
        FileUpdationDB.missingLocationV2,
      );
    }
  }

  Future<void> _importForMissingLocationV2() async {
    if (_prefs.containsKey(isMissingLocationV2ImportDone)) {
      return;
    }
    _logger.info('_importForMissingLocationV2');
    final EnteWatch watch = EnteWatch("_importForMissingLocationV2");
    final int ownerID = Configuration.instance.getUserID()!;
    final List<String> localIDs =
        await FilesDB.instance.getLocalIDsForFilesWithoutLocation(ownerID);

    await _fileUpdationDB.insertMultiple(
      localIDs,
      FileUpdationDB.missingLocationV2,
    );
    watch.log("imported ${localIDs.length} files");
    await _prefs.setBool(isMissingLocationV2ImportDone, true);
  }

  Future<void> _migrationFilesWithBadLocationCord() async {
    if (_prefs.containsKey(isBadLocationCordMigrationDone)) {
      return;
    }
    await _importForBadLocationCord();
    const int singleRunLimit = 10;
    final List<String> processedIDs = [];
    try {
      final localIDs = await _fileUpdationDB.getLocalIDsForPotentialReUpload(
        singleRunLimit,
        FileUpdationDB.badLocationCord,
      );
      if (localIDs.isEmpty) {
        // everything is done
        await _prefs.setBool(isBadLocationCordMigrationDone, true);
        return;
      }

      final List<ente.File> enteFiles = await FilesDB.instance
          .getFilesForLocalIDs(localIDs, Configuration.instance.getUserID()!);
      // fine localIDs which are not present in enteFiles
      final List<String> missingLocalIDs = [];
      for (String localID in localIDs) {
        if (enteFiles.firstWhereOrNull((e) => e.localID == localID) == null) {
          missingLocalIDs.add(localID);
        }
      }
      processedIDs.addAll(missingLocalIDs);

      final List<ente.File> remoteFilesToUpdate = [];
      final Map<int, Map<String, double>> fileIDToUpdateMetadata = {};

      for (ente.File file in enteFiles) {
        final Location? location = await tryLocationFromExif(file);
        if (location != null &&
            (location.latitude ?? 0) != 0.0 &&
            (location.longitude ?? 0) != 0.0) {
          // check if the location is already correct
          if (file.location != null &&
              file.location?.longitude == location.latitude &&
              file.location?.longitude == location.longitude) {
            processedIDs.add(file.localID!);
          } else {
            remoteFilesToUpdate.add(file);
            fileIDToUpdateMetadata[file.uploadedFileID!] = {
              pubMagicKeyLat: location.latitude!,
              pubMagicKeyLong: location.longitude!
            };
          }
        } else if (file.localID != null) {
          processedIDs.add(file.localID!);
        }
      }
      if (remoteFilesToUpdate.isNotEmpty) {
        await FileMagicService.instance.updatePublicMagicMetadata(
          remoteFilesToUpdate,
          null,
          metadataUpdateMap: fileIDToUpdateMetadata,
        );
        for (ente.File file in remoteFilesToUpdate) {
          if (file.localID != null) {
            processedIDs.add(file.localID!);
          }
        }
      }
    } catch (e) {
      _logger.severe("Failed to fix bad location cord", e);
    } finally {
      await _fileUpdationDB.deleteByLocalIDs(
        processedIDs,
        FileUpdationDB.badLocationCord,
      );
    }
  }

  Future<void> _importForBadLocationCord() async {
    if (_prefs.containsKey(isBadLocationCordImportDone)) {
      return;
    }
    _logger.info('_importForBadLocationCord');
    final EnteWatch watch = EnteWatch("_importForBadLocationCord");
    final int ownerID = Configuration.instance.getUserID()!;
    final List<String> localIDs = await FilesDB.instance
        .getFilesWithLocationUploadedBtw20AprTo15May2023(ownerID);

    await _fileUpdationDB.insertMultiple(
      localIDs,
      FileUpdationDB.badLocationCord,
    );
    watch.log("imported ${localIDs.length} files");
    await _prefs.setBool(isBadLocationCordImportDone, true);
  }
=======
>>>>>>> 3d07ca4e
}<|MERGE_RESOLUTION|>--- conflicted
+++ resolved
@@ -168,244 +168,4 @@
     }
     return mediaUploadData;
   }
-<<<<<<< HEAD
-
-  Future<void> _migrationForFixingBadCreationTime() async {
-    if (_prefs.containsKey(isBadCreationTimeMigrationComplete)) {
-      return;
-    }
-    await _importFilesWithBadCreationTime();
-    const int singleRunLimit = 100;
-    try {
-      final generatedIDs =
-          await _fileUpdationDB.getLocalIDsForPotentialReUpload(
-        singleRunLimit,
-        FileUpdationDB.badCreationTime,
-      );
-      if (generatedIDs.isNotEmpty) {
-        final List<int> genIdIntList = [];
-        for (String genIdString in generatedIDs) {
-          final int? genIdInt = int.tryParse(genIdString);
-          if (genIdInt != null) {
-            genIdIntList.add(genIdInt);
-          }
-        }
-
-        final filesWithBadTime =
-            (await FilesDB.instance.getFilesFromGeneratedIDs(genIdIntList))
-                .values
-                .toList();
-        filesWithBadTime.removeWhere(
-          (e) => e.isUploaded && e.pubMagicMetadata?.editedTime != null,
-        );
-        await FilesService.instance
-            .bulkEditTime(filesWithBadTime, EditTimeSource.fileName);
-      } else {
-        // everything is done
-        await _prefs.setBool(isBadCreationTimeMigrationComplete, true);
-      }
-      await _fileUpdationDB.deleteByLocalIDs(
-        generatedIDs,
-        FileUpdationDB.badCreationTime,
-      );
-    } catch (e) {
-      _logger.severe("Failed to fix bad creationTime", e);
-    }
-  }
-
-  Future<void> _importFilesWithBadCreationTime() async {
-    if (_prefs.containsKey(isBadCreationTimeImportDone)) {
-      return;
-    }
-    _logger.info('_importFilesWithBadCreationTime');
-    final EnteWatch watch = EnteWatch("_importFilesWithBadCreationTime");
-    final int ownerID = Configuration.instance.getUserID()!;
-    final filesGeneratedID = await FilesDB.instance
-        .getGeneratedIDForFilesOlderThan(jan011981Time, ownerID);
-    await _fileUpdationDB.insertMultiple(
-      filesGeneratedID,
-      FileUpdationDB.badCreationTime,
-    );
-    watch.log("imported ${filesGeneratedID.length} files");
-    _prefs.setBool(isBadCreationTimeImportDone, true);
-  }
-
-  Future<void> _migrationFilesWithMissingLocationV2() async {
-    if (_prefs.containsKey(isMissingLocationV2MigrationDone)) {
-      return;
-    }
-    await _importForMissingLocationV2();
-    const int singleRunLimit = 10;
-    final List<String> processedIDs = [];
-    try {
-      final localIDs = await _fileUpdationDB.getLocalIDsForPotentialReUpload(
-        singleRunLimit,
-        FileUpdationDB.missingLocationV2,
-      );
-      if (localIDs.isEmpty) {
-        // everything is done
-        await _prefs.setBool(isMissingLocationV2MigrationDone, true);
-        return;
-      }
-
-      final List<ente.File> enteFiles = await FilesDB.instance
-          .getFilesForLocalIDs(localIDs, Configuration.instance.getUserID()!);
-      // fine localIDs which are not present in enteFiles
-      final List<String> missingLocalIDs = [];
-      for (String localID in localIDs) {
-        if (enteFiles.firstWhereOrNull((e) => e.localID == localID) == null) {
-          missingLocalIDs.add(localID);
-        }
-      }
-      processedIDs.addAll(missingLocalIDs);
-
-      final List<ente.File> remoteFilesToUpdate = [];
-      final Map<int, Map<String, double>> fileIDToUpdateMetadata = {};
-
-      for (ente.File file in enteFiles) {
-        final Location? location = await tryLocationFromExif(file);
-        if (location != null && Location.isValidLocation(location)) {
-          remoteFilesToUpdate.add(file);
-          fileIDToUpdateMetadata[file.uploadedFileID!] = {
-            pubMagicKeyLat: location.latitude!,
-            pubMagicKeyLong: location.longitude!
-          };
-        } else if (file.localID != null) {
-          processedIDs.add(file.localID!);
-        }
-      }
-      if (remoteFilesToUpdate.isNotEmpty) {
-        await FileMagicService.instance.updatePublicMagicMetadata(
-          remoteFilesToUpdate,
-          null,
-          metadataUpdateMap: fileIDToUpdateMetadata,
-        );
-        for (ente.File file in remoteFilesToUpdate) {
-          if (file.localID != null) {
-            processedIDs.add(file.localID!);
-          }
-        }
-      }
-    } catch (e) {
-      _logger.severe("Failed to fix bad creationTime", e);
-    } finally {
-      await _fileUpdationDB.deleteByLocalIDs(
-        processedIDs,
-        FileUpdationDB.missingLocationV2,
-      );
-    }
-  }
-
-  Future<void> _importForMissingLocationV2() async {
-    if (_prefs.containsKey(isMissingLocationV2ImportDone)) {
-      return;
-    }
-    _logger.info('_importForMissingLocationV2');
-    final EnteWatch watch = EnteWatch("_importForMissingLocationV2");
-    final int ownerID = Configuration.instance.getUserID()!;
-    final List<String> localIDs =
-        await FilesDB.instance.getLocalIDsForFilesWithoutLocation(ownerID);
-
-    await _fileUpdationDB.insertMultiple(
-      localIDs,
-      FileUpdationDB.missingLocationV2,
-    );
-    watch.log("imported ${localIDs.length} files");
-    await _prefs.setBool(isMissingLocationV2ImportDone, true);
-  }
-
-  Future<void> _migrationFilesWithBadLocationCord() async {
-    if (_prefs.containsKey(isBadLocationCordMigrationDone)) {
-      return;
-    }
-    await _importForBadLocationCord();
-    const int singleRunLimit = 10;
-    final List<String> processedIDs = [];
-    try {
-      final localIDs = await _fileUpdationDB.getLocalIDsForPotentialReUpload(
-        singleRunLimit,
-        FileUpdationDB.badLocationCord,
-      );
-      if (localIDs.isEmpty) {
-        // everything is done
-        await _prefs.setBool(isBadLocationCordMigrationDone, true);
-        return;
-      }
-
-      final List<ente.File> enteFiles = await FilesDB.instance
-          .getFilesForLocalIDs(localIDs, Configuration.instance.getUserID()!);
-      // fine localIDs which are not present in enteFiles
-      final List<String> missingLocalIDs = [];
-      for (String localID in localIDs) {
-        if (enteFiles.firstWhereOrNull((e) => e.localID == localID) == null) {
-          missingLocalIDs.add(localID);
-        }
-      }
-      processedIDs.addAll(missingLocalIDs);
-
-      final List<ente.File> remoteFilesToUpdate = [];
-      final Map<int, Map<String, double>> fileIDToUpdateMetadata = {};
-
-      for (ente.File file in enteFiles) {
-        final Location? location = await tryLocationFromExif(file);
-        if (location != null &&
-            (location.latitude ?? 0) != 0.0 &&
-            (location.longitude ?? 0) != 0.0) {
-          // check if the location is already correct
-          if (file.location != null &&
-              file.location?.longitude == location.latitude &&
-              file.location?.longitude == location.longitude) {
-            processedIDs.add(file.localID!);
-          } else {
-            remoteFilesToUpdate.add(file);
-            fileIDToUpdateMetadata[file.uploadedFileID!] = {
-              pubMagicKeyLat: location.latitude!,
-              pubMagicKeyLong: location.longitude!
-            };
-          }
-        } else if (file.localID != null) {
-          processedIDs.add(file.localID!);
-        }
-      }
-      if (remoteFilesToUpdate.isNotEmpty) {
-        await FileMagicService.instance.updatePublicMagicMetadata(
-          remoteFilesToUpdate,
-          null,
-          metadataUpdateMap: fileIDToUpdateMetadata,
-        );
-        for (ente.File file in remoteFilesToUpdate) {
-          if (file.localID != null) {
-            processedIDs.add(file.localID!);
-          }
-        }
-      }
-    } catch (e) {
-      _logger.severe("Failed to fix bad location cord", e);
-    } finally {
-      await _fileUpdationDB.deleteByLocalIDs(
-        processedIDs,
-        FileUpdationDB.badLocationCord,
-      );
-    }
-  }
-
-  Future<void> _importForBadLocationCord() async {
-    if (_prefs.containsKey(isBadLocationCordImportDone)) {
-      return;
-    }
-    _logger.info('_importForBadLocationCord');
-    final EnteWatch watch = EnteWatch("_importForBadLocationCord");
-    final int ownerID = Configuration.instance.getUserID()!;
-    final List<String> localIDs = await FilesDB.instance
-        .getFilesWithLocationUploadedBtw20AprTo15May2023(ownerID);
-
-    await _fileUpdationDB.insertMultiple(
-      localIDs,
-      FileUpdationDB.badLocationCord,
-    );
-    watch.log("imported ${localIDs.length} files");
-    await _prefs.setBool(isBadLocationCordImportDone, true);
-  }
-=======
->>>>>>> 3d07ca4e
 }