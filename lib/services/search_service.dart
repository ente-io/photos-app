--- conflicted
+++ resolved
@@ -684,31 +684,6 @@
         );
       }
     }
-<<<<<<< HEAD
-    return searchResults;
-  }
-
-  Future<Map<int, List<EnteFile>>> getClusterFilesForPersonID(
-    String personID,
-  ) async {
-    _logger.info('getClusterFilesForPersonID $personID');
-    final Map<int, Set<int>> fileIdToClusterID =
-        await FaceMLDataDB.instance.getFileIdToClusterIDSet(personID);
-    _logger.info('faceDbDone getClusterFilesForPersonID $personID');
-    final Map<int, List<EnteFile>> clusterIDToFiles = {};
-    final allFiles = await getAllFiles();
-    for (final f in allFiles) {
-      if (!fileIdToClusterID.containsKey(f.uploadedFileID ?? -1)) {
-        continue;
-      }
-      final cluserIds = fileIdToClusterID[f.uploadedFileID ?? -1]!;
-      for (final cluster in cluserIds) {
-        if (clusterIDToFiles.containsKey(cluster)) {
-          clusterIDToFiles[cluster]!.add(f);
-        } else {
-          clusterIDToFiles[cluster] = [f];
-        }
-=======
     //todo: remove this later, this hack is for interval+external evaluation
     // for suggestions
     final allCitiesSearch = query == '__city';
@@ -729,7 +704,31 @@
             results[city]!,
           ),
         );
->>>>>>> 54ed92fb
+      }
+    }
+    return searchResults;
+  }
+
+  Future<Map<int, List<EnteFile>>> getClusterFilesForPersonID(
+    String personID,
+  ) async {
+    _logger.info('getClusterFilesForPersonID $personID');
+    final Map<int, Set<int>> fileIdToClusterID =
+        await FaceMLDataDB.instance.getFileIdToClusterIDSet(personID);
+    _logger.info('faceDbDone getClusterFilesForPersonID $personID');
+    final Map<int, List<EnteFile>> clusterIDToFiles = {};
+    final allFiles = await getAllFiles();
+    for (final f in allFiles) {
+      if (!fileIdToClusterID.containsKey(f.uploadedFileID ?? -1)) {
+        continue;
+      }
+      final cluserIds = fileIdToClusterID[f.uploadedFileID ?? -1]!;
+      for (final cluster in cluserIds) {
+        if (clusterIDToFiles.containsKey(cluster)) {
+          clusterIDToFiles[cluster]!.add(f);
+        } else {
+          clusterIDToFiles[cluster] = [f];
+        }
       }
     }
     _logger.info('done getClusterFilesForPersonID $personID');
