--- conflicted
+++ resolved
@@ -630,11 +630,7 @@
     }
   }
 
-<<<<<<< HEAD
-  Future<void> linkLocalFileToExistingUploadedFileInAnotherCollection(
-=======
   Future<File> linkLocalFileToExistingUploadedFileInAnotherCollection(
->>>>>>> 03f0ebe6
     int destCollectionID, {
     @required File localFileToUpload,
     @required File existingUploadedFile,
@@ -673,13 +669,7 @@
       localFileToUpload.collectionID = destCollectionID;
       localFileToUpload.uploadedFileID = uploadedFileID;
       await _filesDB.insertMultiple([localFileToUpload]);
-<<<<<<< HEAD
-      Bus.instance.fire(
-        CollectionUpdatedEvent(destCollectionID, [localFileToUpload]),
-      );
-=======
       return localFileToUpload;
->>>>>>> 03f0ebe6
     } catch (e) {
       rethrow;
     }
