--- conflicted
+++ resolved
@@ -39,10 +39,7 @@
   Future<BillingPlans> _future;
 
   Future<void> init() async {
-<<<<<<< HEAD
     /*InAppPurchaseConnection.enablePendingPurchases();
-=======
->>>>>>> 30d5c39f
     // if (Platform.isIOS && kDebugMode) {
     //   await FlutterInappPurchase.instance.initConnection;
     //   FlutterInappPurchase.instance.clearTransactionIOS();
