--- conflicted
+++ resolved
@@ -261,7 +261,6 @@
     );
   }
 
-<<<<<<< HEAD
   Future<List<Collection>> _getCollections() async {
     if (_showOnlyHiddenCollections) {
       final hiddenCollections = CollectionsService.instance
@@ -274,11 +273,14 @@
       });
       return hiddenCollections;
     } else {
+      final bool includeUncategorized =
+          widget.actionType == CollectionActionType.restoreFiles;
       final List<Collection> collections =
           CollectionsService.instance.getCollectionsForUI(
         // in collections where user is a collaborator, only addTo and remove
         // action can to be performed
         includeCollab: widget.actionType == CollectionActionType.addFiles,
+        includeUncategorized: includeUncategorized,
       );
       collections.sort((first, second) {
         return compareAsciiLowerCaseNatural(
@@ -288,10 +290,16 @@
       });
       final List<Collection> pinned = [];
       final List<Collection> unpinned = [];
+      // show uncategorized collection only for restore files action
+      Collection? uncategorized;
       for (final collection in collections) {
         if (collection.isQuickLinkCollection() ||
             collection.type == CollectionType.favorites ||
             collection.type == CollectionType.uncategorized) {
+          if (collection.type == CollectionType.uncategorized &&
+              includeUncategorized) {
+            uncategorized = collection;
+          }
           continue;
         }
         if (collection.isPinned) {
@@ -299,48 +307,9 @@
         } else {
           unpinned.add(collection);
         }
-=======
-  Future<List<Collection>> _getCollectionsWithThumbnail() async {
-    final bool includeUncategorized =
-        widget.actionType == CollectionActionType.restoreFiles;
-    final List<Collection> collections =
-        CollectionsService.instance.getCollectionsForUI(
-      // in collections where user is a collaborator, only addTo and remove
-      // action can to be performed
-      includeCollab: widget.actionType == CollectionActionType.addFiles,
-          includeUncategorized: includeUncategorized,
-    );
-    collections.sort((first, second) {
-      return compareAsciiLowerCaseNatural(
-        first.displayName,
-        second.displayName,
-      );
-    });
-    final List<Collection> pinned = [];
-    final List<Collection> unpinned = [];
-    // show uncategorized collection only for restore files action
-    Collection? uncategorized;
-    for (final collection in collections) {
-      if (collection.isQuickLinkCollection() ||
-          collection.type == CollectionType.favorites ||
-          collection.type == CollectionType.uncategorized) {
-        if(collection.type == CollectionType.uncategorized && includeUncategorized) {
-          uncategorized = collection;
-        }
-        continue;
       }
-      if (collection.isPinned) {
-        pinned.add(collection);
-      } else {
-        unpinned.add(collection);
->>>>>>> ef85d294
-      }
-      return pinned + unpinned;
+      return pinned + unpinned + (uncategorized != null ? [uncategorized] : []);
     }
-<<<<<<< HEAD
-=======
-    return pinned + unpinned + (uncategorized != null ? [uncategorized] : []);
->>>>>>> ef85d294
   }
 
   void _removeIncomingCollections(List<Collection> items) {
