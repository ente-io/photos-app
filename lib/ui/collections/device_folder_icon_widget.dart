import 'package:flutter/material.dart';
import 'package:photos/models/device_folder.dart';
import 'package:photos/ui/viewer/file/thumbnail_widget.dart';
import 'package:photos/ui/viewer/gallery/device_folder_page.dart';
import 'package:photos/utils/navigation_util.dart';

class DeviceFolderIcon extends StatelessWidget {
<<<<<<< HEAD
  final DevicePathCollection devicePathCollection;
  const DeviceFolderIcon(
    this.devicePathCollection, {
=======
  final DeviceCollection deviceCollection;
  const DeviceFolderIcon(
    this.deviceCollection, {
>>>>>>> a5a135a6
    Key key,
  }) : super(key: key);

  static final kUnsyncedIconOverlay = Container(
    decoration: BoxDecoration(
      gradient: LinearGradient(
        begin: Alignment.topCenter,
        end: Alignment.bottomCenter,
        colors: [
          Colors.transparent,
          Colors.black.withOpacity(0.6),
        ],
        stops: const [0.7, 1],
      ),
    ),
    child: Align(
      alignment: Alignment.bottomRight,
      child: Padding(
        padding: const EdgeInsets.only(right: 8, bottom: 8),
        child: Icon(
          Icons.cloud_off_outlined,
          size: 18,
          color: Colors.white.withOpacity(0.9),
        ),
      ),
    ),
  );

  @override
  Widget build(BuildContext context) {
<<<<<<< HEAD
    final isBackedUp = devicePathCollection.sync;
=======
    final isBackedUp = deviceCollection.shouldBackup;
>>>>>>> a5a135a6
    return GestureDetector(
      child: Padding(
        padding: const EdgeInsets.symmetric(horizontal: 2),
        child: SizedBox(
          height: 140,
          width: 120,
          child: Column(
            children: <Widget>[
              ClipRRect(
                borderRadius: BorderRadius.circular(4),
                child: SizedBox(
                  height: 120,
                  width: 120,
                  child: Hero(
                    tag: "device_folder:" +
<<<<<<< HEAD
                            devicePathCollection.name +
                            devicePathCollection.thumbnail?.tag() ??
                        "",
                    child: Stack(
                      children: [
                        ThumbnailWidget(
                          devicePathCollection.thumbnail,
                          shouldShowSyncStatus: false,
                          key: Key(
                            "device_folder:" +
                                    devicePathCollection.name +
                                    devicePathCollection.thumbnail?.tag() ??
                                "",
=======
                        deviceCollection.name +
                        deviceCollection.thumbnail.tag(),
                    child: Stack(
                      children: [
                        ThumbnailWidget(
                          deviceCollection.thumbnail,
                          shouldShowSyncStatus: false,
                          key: Key(
                            "device_folder:" +
                                deviceCollection.name +
                                deviceCollection.thumbnail.tag(),
>>>>>>> a5a135a6
                          ),
                        ),
                        isBackedUp ? Container() : kUnsyncedIconOverlay,
                      ],
                    ),
                  ),
                ),
              ),
              Padding(
                padding: const EdgeInsets.only(top: 10),
                child: Text(
<<<<<<< HEAD
                  devicePathCollection.name,
=======
                  deviceCollection.name,
>>>>>>> a5a135a6
                  style: Theme.of(context)
                      .textTheme
                      .subtitle1
                      .copyWith(fontSize: 12),
                  overflow: TextOverflow.ellipsis,
                ),
              ),
            ],
          ),
        ),
      ),
      onTap: () {
<<<<<<< HEAD
        routeToPage(context, DeviceFolderPage(devicePathCollection));
=======
        routeToPage(context, DeviceFolderPage(deviceCollection));
>>>>>>> a5a135a6
      },
    );
  }
}<|MERGE_RESOLUTION|>--- conflicted
+++ resolved
@@ -5,15 +5,9 @@
 import 'package:photos/utils/navigation_util.dart';
 
 class DeviceFolderIcon extends StatelessWidget {
-<<<<<<< HEAD
-  final DevicePathCollection devicePathCollection;
-  const DeviceFolderIcon(
-    this.devicePathCollection, {
-=======
   final DeviceCollection deviceCollection;
   const DeviceFolderIcon(
     this.deviceCollection, {
->>>>>>> a5a135a6
     Key key,
   }) : super(key: key);
 
@@ -44,11 +38,7 @@
 
   @override
   Widget build(BuildContext context) {
-<<<<<<< HEAD
-    final isBackedUp = devicePathCollection.sync;
-=======
     final isBackedUp = deviceCollection.shouldBackup;
->>>>>>> a5a135a6
     return GestureDetector(
       child: Padding(
         padding: const EdgeInsets.symmetric(horizontal: 2),
@@ -64,23 +54,8 @@
                   width: 120,
                   child: Hero(
                     tag: "device_folder:" +
-<<<<<<< HEAD
-                            devicePathCollection.name +
-                            devicePathCollection.thumbnail?.tag() ??
-                        "",
-                    child: Stack(
-                      children: [
-                        ThumbnailWidget(
-                          devicePathCollection.thumbnail,
-                          shouldShowSyncStatus: false,
-                          key: Key(
-                            "device_folder:" +
-                                    devicePathCollection.name +
-                                    devicePathCollection.thumbnail?.tag() ??
-                                "",
-=======
-                        deviceCollection.name +
-                        deviceCollection.thumbnail.tag(),
+                            deviceCollection.name +
+                            deviceCollection.thumbnail.tag(),
                     child: Stack(
                       children: [
                         ThumbnailWidget(
@@ -88,9 +63,9 @@
                           shouldShowSyncStatus: false,
                           key: Key(
                             "device_folder:" +
-                                deviceCollection.name +
-                                deviceCollection.thumbnail.tag(),
->>>>>>> a5a135a6
+                                    deviceCollection.name +
+                                    deviceCollection.thumbnail.tag()
+                                ,
                           ),
                         ),
                         isBackedUp ? Container() : kUnsyncedIconOverlay,
@@ -102,11 +77,7 @@
               Padding(
                 padding: const EdgeInsets.only(top: 10),
                 child: Text(
-<<<<<<< HEAD
-                  devicePathCollection.name,
-=======
                   deviceCollection.name,
->>>>>>> a5a135a6
                   style: Theme.of(context)
                       .textTheme
                       .subtitle1
@@ -119,11 +90,7 @@
         ),
       ),
       onTap: () {
-<<<<<<< HEAD
-        routeToPage(context, DeviceFolderPage(devicePathCollection));
-=======
         routeToPage(context, DeviceFolderPage(deviceCollection));
->>>>>>> a5a135a6
       },
     );
   }
