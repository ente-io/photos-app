--- conflicted
+++ resolved
@@ -58,14 +58,10 @@
     return FutureBuilder<List<Memory>>(
       future: MemoriesService.instance.getMemories(),
       builder: (context, snapshot) {
-<<<<<<< HEAD
-        if (snapshot.hasError || !snapshot.hasData || snapshot.data!.isEmpty) {
-=======
         if (snapshot.hasData && snapshot.data!.isEmpty) {
           return const SizedBox.shrink();
         }
         if (snapshot.hasError || !snapshot.hasData) {
->>>>>>> cb0b12db
           return SizedBox(
             height: _maxHeight + 12 + 10,
             child: const EnteLoadingWidget(),
@@ -107,17 +103,7 @@
             offsetOfItem: offsetOfItem,
             maxHeight: _maxHeight,
             maxWidth: _maxWidth,
-<<<<<<< HEAD
-          )
-              .animate(delay: Duration(milliseconds: 75 * itemIndex))
-              .fadeIn(
-                duration: const Duration(milliseconds: 250),
-                curve: Curves.easeInOutCubic,
-              )
-              .slideX(begin: 0.04, end: 0);
-=======
           );
->>>>>>> cb0b12db
         },
       ),
     );
