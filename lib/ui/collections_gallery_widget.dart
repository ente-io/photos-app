// @dart=2.9

import 'dart:async';

import 'package:collection/collection.dart';
import 'package:flutter/material.dart';
import 'package:logging/logging.dart';
import 'package:photos/core/configuration.dart';
import 'package:photos/core/constants.dart';
import 'package:photos/core/event_bus.dart';
import 'package:photos/events/collection_updated_event.dart';
import 'package:photos/events/local_photos_updated_event.dart';
import 'package:photos/events/user_logged_out_event.dart';
import 'package:photos/models/collection.dart';
import 'package:photos/models/collection_items.dart';
import 'package:photos/services/collections_service.dart';
import 'package:photos/ui/collections/archived_collections_button_widget.dart';
import 'package:photos/ui/collections/device_folders_grid_view_widget.dart';
import 'package:photos/ui/collections/hidden_collections_button_widget.dart';
import 'package:photos/ui/collections/remote_collections_grid_view_widget.dart';
import 'package:photos/ui/collections/section_title.dart';
import 'package:photos/ui/collections/trash_button_widget.dart';
import 'package:photos/ui/common/loading_widget.dart';
import 'package:photos/ui/viewer/gallery/empty_state.dart';
import 'package:photos/utils/local_settings.dart';

class CollectionsGalleryWidget extends StatefulWidget {
  const CollectionsGalleryWidget({Key key}) : super(key: key);

  @override
  State<CollectionsGalleryWidget> createState() =>
      _CollectionsGalleryWidgetState();
}

class _CollectionsGalleryWidgetState extends State<CollectionsGalleryWidget>
    with AutomaticKeepAliveClientMixin {
  final _logger = Logger("CollectionsGallery");
  StreamSubscription<LocalPhotosUpdatedEvent> _localFilesSubscription;
  StreamSubscription<CollectionUpdatedEvent> _collectionUpdatesSubscription;
  StreamSubscription<UserLoggedOutEvent> _loggedOutEvent;
  AlbumSortKey sortKey;
  String _loadReason = "init";

  @override
  void initState() {
    _localFilesSubscription =
        Bus.instance.on<LocalPhotosUpdatedEvent>().listen((event) {
      _loadReason = (LocalPhotosUpdatedEvent).toString();
      setState(() {});
    });
    _collectionUpdatesSubscription =
        Bus.instance.on<CollectionUpdatedEvent>().listen((event) {
      _loadReason = (CollectionUpdatedEvent).toString();
      setState(() {});
    });
    _loggedOutEvent = Bus.instance.on<UserLoggedOutEvent>().listen((event) {
      _loadReason = (UserLoggedOutEvent).toString();
      setState(() {});
    });
    sortKey = LocalSettings.instance.albumSortKey();
    super.initState();
  }

  @override
  Widget build(BuildContext context) {
    super.build(context);
    _logger.info("Building, trigger: $_loadReason");
    return FutureBuilder<List<CollectionWithThumbnail>>(
      future: _getCollections(),
      builder: (context, snapshot) {
        if (snapshot.hasData) {
          return _getCollectionsGalleryWidget(snapshot.data);
        } else if (snapshot.hasError) {
          return Text(snapshot.error.toString());
        } else {
          return const EnteLoadingWidget();
        }
      },
    );
  }

  Future<List<CollectionWithThumbnail>> _getCollections() async {
<<<<<<< HEAD
    final List<CollectionWithThumbnail> collectionsWithThumbnail =
        await CollectionsService.instance.getCollectionsWithThumbnails();
=======
    final collectionsService = CollectionsService.instance;
    final userID = Configuration.instance.getUserID();
    final List<CollectionWithThumbnail> collectionsWithThumbnail = [];
    final latestCollectionFiles =
        await collectionsService.getLatestCollectionFiles();
    for (final file in latestCollectionFiles) {
      final c = collectionsService.getCollectionByID(file.collectionID);
      if (c.owner.id == userID && !c.isHidden()) {
        collectionsWithThumbnail.add(CollectionWithThumbnail(c, file));
      }
    }
>>>>>>> f8beb644
    collectionsWithThumbnail.sort(
      (first, second) {
        if (second.collection.type == CollectionType.favorites &&
            first.collection.type != CollectionType.favorites) {
          return 1;
        } else if (first.collection.type == CollectionType.favorites &&
            second.collection.type != CollectionType.favorites) {
          return 0;
        }
        if (sortKey == AlbumSortKey.albumName) {
          return compareAsciiLowerCaseNatural(
            first.collection.name,
            second.collection.name,
          );
        } else if (sortKey == AlbumSortKey.newestPhoto) {
          return (second.thumbnail?.creationTime ?? -1 * intMaxValue)
              .compareTo(first.thumbnail?.creationTime ?? -1 * intMaxValue);
        } else {
          return second.collection.updationTime
              .compareTo(first.collection.updationTime);
        }
      },
    );
    return collectionsWithThumbnail;
  }

  Widget _getCollectionsGalleryWidget(
    List<CollectionWithThumbnail> collections,
  ) {
    final TextStyle trashAndHiddenTextStyle = Theme.of(context)
        .textTheme
        .subtitle1
        .copyWith(
          color: Theme.of(context).textTheme.subtitle1.color.withOpacity(0.5),
        );

    return SingleChildScrollView(
      child: Container(
        margin: const EdgeInsets.only(bottom: 50),
        child: Column(
          children: [
            const SizedBox(height: 12),
            const SectionTitle(title: "On device"),
            const SizedBox(height: 12),
            const DeviceFoldersGridViewWidget(),
            const Padding(padding: EdgeInsets.all(4)),
            const Divider(),
            Row(
              mainAxisAlignment: MainAxisAlignment.spaceBetween,
              crossAxisAlignment: CrossAxisAlignment.end,
              children: [
                SectionTitle(titleWithBrand: getOnEnteSection(context)),
                _sortMenu(),
              ],
            ),
            const SizedBox(height: 12),
            Configuration.instance.hasConfiguredAccount()
                ? RemoteCollectionsGridViewWidget(collections)
                : const EmptyState(),
            const SizedBox(height: 10),
            const Divider(),
            const SizedBox(height: 16),
            Padding(
              padding: const EdgeInsets.symmetric(horizontal: 16),
              child: Column(
                children: [
                  ArchivedCollectionsButtonWidget(trashAndHiddenTextStyle),
                  const SizedBox(height: 12),
                  HiddenCollectionsButtonWidget(trashAndHiddenTextStyle),
                  const SizedBox(height: 12),
                  TrashButtonWidget(trashAndHiddenTextStyle),
                ],
              ),
            ),
            const Padding(padding: EdgeInsets.fromLTRB(12, 12, 12, 36)),
          ],
        ),
      ),
    );
  }

  Widget _sortMenu() {
    Text sortOptionText(AlbumSortKey key) {
      String text = key.toString();
      switch (key) {
        case AlbumSortKey.albumName:
          text = "Name";
          break;
        case AlbumSortKey.newestPhoto:
          text = "Newest";
          break;
        case AlbumSortKey.lastUpdated:
          text = "Last updated";
      }
      return Text(
        text,
        style: Theme.of(context).textTheme.subtitle1.copyWith(
              fontSize: 14,
              color: Theme.of(context).iconTheme.color.withOpacity(0.7),
            ),
      );
    }

    return Padding(
      padding: const EdgeInsets.only(right: 24),
      child: PopupMenuButton(
        offset: const Offset(10, 50),
        initialValue: sortKey?.index ?? 0,
        child: Align(
          child: Row(
            mainAxisAlignment: MainAxisAlignment.end,
            crossAxisAlignment: CrossAxisAlignment.center,
            children: [
              const Padding(
                padding: EdgeInsets.only(left: 5.0),
              ),
              Container(
                width: 36,
                height: 36,
                decoration: BoxDecoration(
                  color: Theme.of(context).hintColor.withOpacity(0.2),
                  borderRadius: BorderRadius.circular(18),
                ),
                child: Icon(
                  Icons.sort,
                  color: Theme.of(context).iconTheme.color,
                  size: 20,
                ),
              ),
            ],
          ),
        ),
        onSelected: (int index) async {
          sortKey = AlbumSortKey.values[index];
          await LocalSettings.instance.setAlbumSortKey(sortKey);
          setState(() {});
        },
        itemBuilder: (context) {
          return List.generate(AlbumSortKey.values.length, (index) {
            return PopupMenuItem(
              value: index,
              child: sortOptionText(AlbumSortKey.values[index]),
            );
          });
        },
      ),
    );
  }

  @override
  void dispose() {
    _localFilesSubscription.cancel();
    _collectionUpdatesSubscription.cancel();
    _loggedOutEvent.cancel();
    super.dispose();
  }

  @override
  bool get wantKeepAlive => true;
}<|MERGE_RESOLUTION|>--- conflicted
+++ resolved
@@ -80,22 +80,8 @@
   }
 
   Future<List<CollectionWithThumbnail>> _getCollections() async {
-<<<<<<< HEAD
     final List<CollectionWithThumbnail> collectionsWithThumbnail =
         await CollectionsService.instance.getCollectionsWithThumbnails();
-=======
-    final collectionsService = CollectionsService.instance;
-    final userID = Configuration.instance.getUserID();
-    final List<CollectionWithThumbnail> collectionsWithThumbnail = [];
-    final latestCollectionFiles =
-        await collectionsService.getLatestCollectionFiles();
-    for (final file in latestCollectionFiles) {
-      final c = collectionsService.getCollectionByID(file.collectionID);
-      if (c.owner.id == userID && !c.isHidden()) {
-        collectionsWithThumbnail.add(CollectionWithThumbnail(c, file));
-      }
-    }
->>>>>>> f8beb644
     collectionsWithThumbnail.sort(
       (first, second) {
         if (second.collection.type == CollectionType.favorites &&
