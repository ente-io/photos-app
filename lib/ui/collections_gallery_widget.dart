import 'dart:async';
import 'dart:math';

import 'package:flutter/material.dart';
import 'package:flutter/widgets.dart';
import 'package:fluttertoast/fluttertoast.dart';
import 'package:logging/logging.dart';
import 'package:photos/core/configuration.dart';
import 'package:photos/core/event_bus.dart';
import 'package:photos/db/files_db.dart';
import 'package:photos/db/trash_db.dart';
import 'package:photos/ente_theme_data.dart';
import 'package:photos/events/backup_folders_updated_event.dart';
import 'package:photos/events/collection_updated_event.dart';
import 'package:photos/events/local_photos_updated_event.dart';
import 'package:photos/events/tab_changed_event.dart';
import 'package:photos/events/user_logged_out_event.dart';
import 'package:photos/models/collection_items.dart';
import 'package:photos/models/device_folder.dart';
import 'package:photos/models/magic_metadata.dart';
import 'package:photos/services/collections_service.dart';
import 'package:photos/ui/archive_page.dart';
import 'package:photos/ui/collection_page.dart';
import 'package:photos/ui/common_elements.dart';
import 'package:photos/ui/device_folder_page.dart';
import 'package:photos/ui/loading_widget.dart';
import 'package:photos/ui/thumbnail_widget.dart';
import 'package:photos/ui/trash_page.dart';
import 'package:photos/utils/local_settings.dart';
import 'package:photos/utils/navigation_util.dart';
import 'package:photos/utils/toast_util.dart';

class CollectionsGalleryWidget extends StatefulWidget {
  const CollectionsGalleryWidget({Key key}) : super(key: key);

  @override
  _CollectionsGalleryWidgetState createState() =>
      _CollectionsGalleryWidgetState();
}

class _CollectionsGalleryWidgetState extends State<CollectionsGalleryWidget>
    with AutomaticKeepAliveClientMixin {
  final _logger = Logger("CollectionsGallery");
  StreamSubscription<LocalPhotosUpdatedEvent> _localFilesSubscription;
  StreamSubscription<CollectionUpdatedEvent> _collectionUpdatesSubscription;
  StreamSubscription<BackupFoldersUpdatedEvent> _backupFoldersUpdatedEvent;
  StreamSubscription<UserLoggedOutEvent> _loggedOutEvent;
  AlbumSortKey sortKey;
  String _loadReason = "init";

  @override
  void initState() {
    _localFilesSubscription =
        Bus.instance.on<LocalPhotosUpdatedEvent>().listen((event) {
      _loadReason = (LocalPhotosUpdatedEvent).toString();
      setState(() {});
    });
    _collectionUpdatesSubscription =
        Bus.instance.on<CollectionUpdatedEvent>().listen((event) {
      _loadReason = (CollectionUpdatedEvent).toString();
      setState(() {});
    });
    _loggedOutEvent = Bus.instance.on<UserLoggedOutEvent>().listen((event) {
      _loadReason = (UserLoggedOutEvent).toString();
      setState(() {});
    });
    _backupFoldersUpdatedEvent =
        Bus.instance.on<BackupFoldersUpdatedEvent>().listen((event) {
      _loadReason = (BackupFoldersUpdatedEvent).toString();
      setState(() {});
    });
    sortKey = LocalSettings.instance.albumSortKey();
    super.initState();
  }

  @override
  Widget build(BuildContext context) {
    super.build(context);
    _logger.info("Building, trigger: $_loadReason");
    return FutureBuilder<CollectionItems>(
      future: _getCollections(),
      builder: (context, snapshot) {
        if (snapshot.hasData) {
          return _getCollectionsGalleryWidget(snapshot.data);
        } else if (snapshot.hasError) {
          return Text(snapshot.error.toString());
        } else {
          return loadWidget;
        }
      },
    );
  }

  Future<CollectionItems> _getCollections() async {
    final filesDB = FilesDB.instance;
    final collectionsService = CollectionsService.instance;
    final userID = Configuration.instance.getUserID();
    final List<DeviceFolder> folders = [];
    final latestLocalFiles = await filesDB.getLatestLocalFiles();
    for (final file in latestLocalFiles) {
      folders.add(DeviceFolder(file.deviceFolder, file.deviceFolder, file));
    }
    folders.sort(
      (first, second) =>
          second.thumbnail.creationTime.compareTo(first.thumbnail.creationTime),
    );

    final List<CollectionWithThumbnail> collectionsWithThumbnail = [];
    final latestCollectionFiles =
        await collectionsService.getLatestCollectionFiles();
    for (final file in latestCollectionFiles) {
      final c = collectionsService.getCollectionByID(file.collectionID);
      if (c.owner.id == userID) {
        collectionsWithThumbnail.add(CollectionWithThumbnail(c, file));
      }
    }
    collectionsWithThumbnail.sort(
      (first, second) {
        if (sortKey == AlbumSortKey.albumName) {
          // alphabetical ASC order
          return first.collection.name.compareTo(second.collection.name);
        } else if (sortKey == AlbumSortKey.newestPhoto) {
          return second.thumbnail.creationTime
              .compareTo(first.thumbnail.creationTime);
        } else {
          return second.collection.updationTime
              .compareTo(first.collection.updationTime);
        }
      },
    );
    return CollectionItems(folders, collectionsWithThumbnail);
  }

  Widget _getCollectionsGalleryWidget(CollectionItems items) {
    const double horizontalPaddingOfGridRow = 16;
    const double crossAxisSpacingOfGrid = 5;
    final TextStyle trashAndHiddenTextStyle = Theme.of(context)
        .textTheme
        .subtitle1
        .copyWith(
          color: Theme.of(context).textTheme.subtitle1.color.withOpacity(0.5),
        );
    Size size = MediaQuery.of(context).size;
    int albumsCountInOneRow = max(size.width ~/ 220.0, 2);
    final double sideOfThumbnail = (size.width / 2) -
        horizontalPaddingOfGridRow -
        ((crossAxisSpacingOfGrid / 2) * (albumsCountInOneRow - 1));
    return SingleChildScrollView(
      child: Container(
        margin: const EdgeInsets.only(bottom: 50),
        child: Column(
          children: [
            Padding(padding: EdgeInsets.all(6)),
            SectionTitle("On device"),
            Padding(padding: EdgeInsets.all(8)),
            items.folders.isEmpty
                ? Padding(
                    padding: const EdgeInsets.all(22),
                    child: nothingToSeeHere(
                      textColor: Theme.of(context).colorScheme.defaultTextColor,
                    ),
                  )
                : Padding(
                    padding: const EdgeInsets.symmetric(horizontal: 8),
                    child: SizedBox(
                      height: 170,
                      child: Align(
                        alignment: Alignment.centerLeft,
                        child: items.folders.isEmpty
                            ? nothingToSeeHere(
                                textColor: Theme.of(context)
                                    .colorScheme
                                    .defaultTextColor,
                              )
                            : ListView.builder(
                                shrinkWrap: true,
                                scrollDirection: Axis.horizontal,
                                padding: EdgeInsets.fromLTRB(6, 0, 6, 0),
                                physics: ScrollPhysics(),
                                // to disable GridView's scrolling
                                itemBuilder: (context, index) {
                                  return DeviceFolderIcon(items.folders[index]);
                                },
                                itemCount: items.folders.length,
                              ),
                      ),
                    ),
                  ),
            const Padding(padding: EdgeInsets.all(4)),
            const Divider(),
            Row(
              mainAxisAlignment: MainAxisAlignment.spaceBetween,
              crossAxisAlignment: CrossAxisAlignment.end,
              children: [
                SectionTitle("On ente"),
                _sortMenu(),
              ],
            ),
            const SizedBox(height: 24),
            Configuration.instance.hasConfiguredAccount()
                ? Padding(
                    padding: const EdgeInsets.symmetric(horizontal: 16),
                    child: GridView.builder(
                      shrinkWrap: true,
                      physics: ScrollPhysics(),
                      // to disable GridView's scrolling
                      itemBuilder: (context, index) {
                        return _buildCollection(
                          context,
                          items.collections,
                          index,
                        );
                      },
                      itemCount: items.collections.length + 1,
                      // To include the + button
                      gridDelegate: SliverGridDelegateWithFixedCrossAxisCount(
                        crossAxisCount: albumsCountInOneRow,
                        mainAxisSpacing: 12,
                        crossAxisSpacing: crossAxisSpacingOfGrid,
                        childAspectRatio:
                            sideOfThumbnail / (sideOfThumbnail + 24),
                      ), //24 is height of album title
                    ),
                  )
                : nothingToSeeHere(
                    textColor: Theme.of(context).colorScheme.defaultTextColor,
                  ),
            const SizedBox(height: 10),
            const Divider(),
            const SizedBox(height: 16),
            Padding(
              padding: const EdgeInsets.symmetric(horizontal: 16),
              child: Column(
                children: [
                  OutlinedButton(
                    style: OutlinedButton.styleFrom(
                      backgroundColor: Theme.of(context).backgroundColor,
                      shape: RoundedRectangleBorder(
                        borderRadius: BorderRadius.circular(8),
                      ),
                      padding: EdgeInsets.all(0),
                      side: BorderSide(
                        width: 0.5,
                        color:
                            Theme.of(context).iconTheme.color.withOpacity(0.24),
                      ),
                    ),
                    child: SizedBox(
                      height: 48,
                      width: double.infinity,
                      child: Padding(
                        padding: const EdgeInsets.symmetric(horizontal: 16),
                        child: Row(
                          mainAxisAlignment: MainAxisAlignment.spaceBetween,
                          children: [
                            Row(
                              children: [
                                Icon(
                                  Icons.delete,
                                  color: Theme.of(context).iconTheme.color,
                                ),
                                Padding(padding: EdgeInsets.all(6)),
                                FutureBuilder<int>(
                                  future: TrashDB.instance.count(),
                                  builder: (context, snapshot) {
                                    if (snapshot.hasData && snapshot.data > 0) {
                                      return RichText(
                                        text: TextSpan(
                                          style: trashAndHiddenTextStyle,
                                          children: [
                                            TextSpan(
                                              text: "Trash",
                                              style: Theme.of(context)
                                                  .textTheme
                                                  .subtitle1,
                                            ),
                                            TextSpan(text: "  \u2022  "),
                                            TextSpan(
                                              text: snapshot.data.toString(),
                                            ),
                                            //need to query in db and bring this value
                                          ],
                                        ),
                                      );
                                    } else {
                                      return RichText(
                                        text: TextSpan(
                                          style: trashAndHiddenTextStyle,
                                          children: [
                                            TextSpan(
                                              text: "Trash",
                                              style: Theme.of(context)
                                                  .textTheme
                                                  .subtitle1,
                                            ),
                                            //need to query in db and bring this value
                                          ],
                                        ),
                                      );
                                    }
                                  },
                                ),
                              ],
                            ),
                            Icon(
                              Icons.chevron_right,
                              color: Theme.of(context).iconTheme.color,
                            ),
                          ],
                        ),
                      ),
                    ),
                    onPressed: () async {
                      routeToPage(
                        context,
                        TrashPage(),
                      );
                    },
                  ),
                  SizedBox(height: 12),
                  OutlinedButton(
                    style: OutlinedButton.styleFrom(
                      backgroundColor: Theme.of(context).backgroundColor,
                      shape: RoundedRectangleBorder(
                        borderRadius: BorderRadius.circular(8),
                      ),
                      padding: EdgeInsets.all(0),
                      side: BorderSide(
                        width: 0.5,
                        color:
                            Theme.of(context).iconTheme.color.withOpacity(0.24),
                      ),
                    ),
                    child: Container(
                      height: 48,
                      width: double.infinity,
                      child: Padding(
                        padding: const EdgeInsets.symmetric(horizontal: 16),
                        child: Row(
                          mainAxisAlignment: MainAxisAlignment.spaceBetween,
                          children: [
                            Row(
                              children: [
                                Icon(
                                  Icons.visibility_off,
                                  color: Theme.of(context).iconTheme.color,
                                ),
                                Padding(padding: EdgeInsets.all(6)),
                                FutureBuilder<int>(
                                  future:
                                      FilesDB.instance.fileCountWithVisibility(
                                    kVisibilityArchive,
                                    Configuration.instance.getUserID(),
                                  ),
                                  builder: (context, snapshot) {
                                    if (snapshot.hasData && snapshot.data > 0) {
                                      return RichText(
                                        text: TextSpan(
                                          style: trashAndHiddenTextStyle,
                                          children: [
                                            TextSpan(
                                              text: "Hidden",
                                              style: Theme.of(context)
                                                  .textTheme
                                                  .subtitle1,
                                            ),
                                            TextSpan(text: "  \u2022  "),
                                            TextSpan(
                                              text: snapshot.data.toString(),
                                            ),
                                            //need to query in db and bring this value
                                          ],
                                        ),
                                      );
                                    } else {
                                      return RichText(
                                        text: TextSpan(
                                          style: trashAndHiddenTextStyle,
                                          children: [
                                            TextSpan(
                                              text: "Hidden",
                                              style: Theme.of(context)
                                                  .textTheme
                                                  .subtitle1,
                                            ),
                                            //need to query in db and bring this value
                                          ],
                                        ),
                                      );
                                    }
                                  },
                                ),
                              ],
                            ),
                            Icon(
                              Icons.chevron_right,
                              color: Theme.of(context).iconTheme.color,
                            ),
                          ],
                        ),
                      ),
                    ),
                    onPressed: () async {
                      routeToPage(
                        context,
                        ArchivePage(),
                      );
                    },
                  ),
                ],
              ),
            ),
            Padding(padding: EdgeInsets.fromLTRB(12, 12, 12, 36)),
          ],
        ),
      ),
    );
  }

  Widget _sortMenu() {
    Text sortOptionText(AlbumSortKey key) {
      String text = key.toString();
      switch (key) {
        case AlbumSortKey.albumName:
          text = "Name";
          break;
        case AlbumSortKey.newestPhoto:
          text = "Newest";
          break;
        case AlbumSortKey.lastUpdated:
          text = "Last updated";
      }
      return Text(
        text,
        style: Theme.of(context).textTheme.subtitle1.copyWith(
              fontSize: 14,
              color: Theme.of(context).iconTheme.color.withOpacity(0.7),
            ),
      );
    }

    return Padding(
      padding: const EdgeInsets.only(right: 24),
      child: PopupMenuButton(
        offset: Offset(10, 50),
        initialValue: sortKey?.index ?? 0,
        child: Align(
          child: Row(
            mainAxisAlignment: MainAxisAlignment.end,
            crossAxisAlignment: CrossAxisAlignment.center,
            children: [
              Padding(
                padding: EdgeInsets.only(left: 5.0),
              ),
              Container(
                width: 36,
                height: 36,
                decoration: BoxDecoration(
                  color: Theme.of(context).hintColor.withOpacity(0.2),
                  borderRadius: BorderRadius.circular(18),
                ),
                child: Icon(
                  Icons.sort,
                  color: Theme.of(context).iconTheme.color,
                  size: 20,
                ),
              ),
            ],
          ),
        ),
        onSelected: (int index) async {
          sortKey = AlbumSortKey.values[index];
          await LocalSettings.instance.setAlbumSortKey(sortKey);
          setState(() {});
        },
        itemBuilder: (context) {
          return List.generate(AlbumSortKey.values.length, (index) {
            return PopupMenuItem(
              value: index,
              child: sortOptionText(AlbumSortKey.values[index]),
            );
          });
        },
      ),
    );
  }

  Widget _buildCollection(
    BuildContext context,
    List<CollectionWithThumbnail> collections,
    int index,
  ) {
    if (index < collections.length) {
      final c = collections[index];
      return CollectionItem(c);
    } else {
      return InkWell(
        child: Container(
          margin: EdgeInsets.fromLTRB(30, 30, 30, 54),
          decoration: BoxDecoration(
            color: Theme.of(context).backgroundColor,
            boxShadow: [
              BoxShadow(
                blurRadius: 2,
                spreadRadius: 0,
                offset: Offset(0, 0),
                color: Theme.of(context).iconTheme.color.withOpacity(0.3),
              )
            ],
            borderRadius: BorderRadius.circular(4),
          ),
          child: Icon(
            Icons.add,
            color: Theme.of(context).iconTheme.color.withOpacity(0.25),
          ),
        ),
        onTap: () async {
          await showToast(
            context,
            "long press to select photos and click + to create an album",
            toastLength: Toast.LENGTH_LONG,
          );
          Bus.instance
              .fire(TabChangedEvent(0, TabChangedEventSource.collections_page));
        },
      );
    }
  }

  @override
  void dispose() {
    _localFilesSubscription.cancel();
    _collectionUpdatesSubscription.cancel();
    _loggedOutEvent.cancel();
    _backupFoldersUpdatedEvent.cancel();
    super.dispose();
  }

  @override
  bool get wantKeepAlive => true;
}

class DeviceFolderIcon extends StatelessWidget {
  const DeviceFolderIcon(
    this.folder, {
    Key key,
  }) : super(key: key);

  static final kUnsyncedIconOverlay = Container(
    decoration: BoxDecoration(
      gradient: LinearGradient(
        begin: Alignment.topCenter,
        end: Alignment.bottomCenter,
        colors: [
          Colors.transparent,
          Colors.black.withOpacity(0.6),
        ],
        stops: const [0.7, 1],
      ),
    ),
    child: Align(
      alignment: Alignment.bottomRight,
      child: Padding(
        padding: const EdgeInsets.only(right: 8, bottom: 8),
        child: Icon(
          Icons.cloud_off_outlined,
          size: 18,
          color: Colors.white.withOpacity(0.9),
        ),
      ),
    ),
  );

  final DeviceFolder folder;

  @override
  Widget build(BuildContext context) {
    final isBackedUp =
        Configuration.instance.getPathsToBackUp().contains(folder.path);
    return GestureDetector(
      child: Padding(
        padding: const EdgeInsets.symmetric(horizontal: 2),
        child: Container(
          height: 140,
          width: 120,
          // padding: const EdgeInsets.all(8.0),
          child: Column(
            children: <Widget>[
              ClipRRect(
                borderRadius: BorderRadius.circular(4),
                child: SizedBox(
                  child: Hero(
                    tag:
                        "device_folder:" + folder.path + folder.thumbnail.tag(),
                    child: Stack(
                      children: [
                        ThumbnailWidget(
                          folder.thumbnail,
                          shouldShowSyncStatus: false,
                          key: Key(
                            "device_folder:" +
                                folder.path +
                                folder.thumbnail.tag(),
                          ),
                        ),
                        isBackedUp ? Container() : kUnsyncedIconOverlay,
                      ],
                    ),
                  ),
                  height: 120,
                  width: 120,
                ),
              ),
              Padding(
                padding: const EdgeInsets.only(top: 10),
                child: Text(
                  folder.name,
                  style: Theme.of(context)
                      .textTheme
                      .subtitle1
                      .copyWith(fontSize: 12),
                  overflow: TextOverflow.ellipsis,
                ),
              ),
            ],
          ),
        ),
      ),
      onTap: () {
        routeToPage(context, DeviceFolderPage(folder));
      },
    );
  }
}

class CollectionItem extends StatelessWidget {
  CollectionItem(
    this.c, {
    Key key,
  }) : super(key: Key(c.collection.id.toString()));

  final CollectionWithThumbnail c;

  @override
  Widget build(BuildContext context) {
    TextStyle albumTitleTextStyle =
        Theme.of(context).textTheme.subtitle1.copyWith(fontSize: 14);
    final double sideOfThumbnail =
        (MediaQuery.of(context).size.width / 2) - 18.5;
    return GestureDetector(
      child: Column(
        crossAxisAlignment: CrossAxisAlignment.start,
        children: <Widget>[
          ClipRRect(
            borderRadius: BorderRadius.circular(4),
            child: SizedBox(
              child: Hero(
                tag: "collection" + c.thumbnail.tag(),
                child: ThumbnailWidget(
                  c.thumbnail,
                  shouldShowArchiveStatus: c.collection.isArchived(),
                  key: Key(
                    "collection" + c.thumbnail.tag(),
                  ),
                ),
              ),
              height: sideOfThumbnail,
              width: sideOfThumbnail,
            ),
          ),
          SizedBox(height: 4),
          Row(
            children: [
              Container(
                constraints: BoxConstraints(maxWidth: sideOfThumbnail - 40),
                child: Text(
                  c.collection.name,
                  style: albumTitleTextStyle,
                  overflow: TextOverflow.ellipsis,
                ),
              ),
              FutureBuilder<int>(
                future: FilesDB.instance.collectionFileCount(c.collection.id),
                builder: (context, snapshot) {
                  if (snapshot.hasData && snapshot.data > 0) {
                    return RichText(
                      text: TextSpan(
                        style: albumTitleTextStyle.copyWith(
                          color: albumTitleTextStyle.color.withOpacity(0.5),
                        ),
                        children: [
                          TextSpan(text: "  \u2022  "),
                          TextSpan(text: snapshot.data.toString()),
<<<<<<< HEAD
                        ]));
=======
                          //need to query in db and bring this value
                        ],
                      ),
                    );
>>>>>>> a80ab868
                  } else {
                    return Container();
                  }
                },
              ),
            ],
          ),
        ],
      ),
      onTap: () {
        routeToPage(context, CollectionPage(c));
      },
    );
  }
}

class SectionTitle extends StatelessWidget {
  final String title;
  final Alignment alignment;
  final double opacity;

  const SectionTitle(
    this.title, {
    this.opacity = 0.8,
    Key key,
    this.alignment = Alignment.centerLeft,
  }) : super(key: key);

  @override
  Widget build(BuildContext context) {
    return Container(
      margin: EdgeInsets.fromLTRB(16, 12, 0, 0),
      child: Column(
        children: [
          Align(
            alignment: alignment,
            child: Text(
              title,
              style:
                  Theme.of(context).textTheme.headline6.copyWith(fontSize: 22),
            ),
          ),
        ],
      ),
    );
  }
}<|MERGE_RESOLUTION|>--- conflicted
+++ resolved
@@ -691,14 +691,9 @@
                         children: [
                           TextSpan(text: "  \u2022  "),
                           TextSpan(text: snapshot.data.toString()),
-<<<<<<< HEAD
-                        ]));
-=======
-                          //need to query in db and bring this value
                         ],
                       ),
                     );
->>>>>>> a80ab868
                   } else {
                     return Container();
                   }
