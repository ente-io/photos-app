--- conflicted
+++ resolved
@@ -284,8 +284,6 @@
         ),
         backgroundColor: Color(0x00000000),
         elevation: 0,
-<<<<<<< HEAD
-=======
         actions: [
           IconButton(
             key: shareButtonKey,
@@ -295,7 +293,6 @@
             },
           ),
         ],
->>>>>>> 7e931db2
       ),
       extendBodyBehindAppBar: true,
       body: Container(
