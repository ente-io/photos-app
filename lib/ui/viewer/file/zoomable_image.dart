import 'dart:async';
import 'dart:io';

import 'package:flutter/material.dart';
import 'package:flutter/widgets.dart';
import 'package:logging/logging.dart';
import 'package:photo_view/photo_view.dart';
import 'package:photos/core/cache/thumbnail_in_memory_cache.dart';
import "package:photos/core/configuration.dart";
import 'package:photos/core/constants.dart';
import 'package:photos/core/event_bus.dart';
import 'package:photos/db/files_db.dart';
import 'package:photos/events/files_updated_event.dart';
import 'package:photos/events/local_photos_updated_event.dart';
import 'package:photos/models/file.dart';
import "package:photos/models/magic_metadata.dart";
import "package:photos/services/file_magic_service.dart";
import 'package:photos/ui/common/loading_widget.dart';
import 'package:photos/utils/file_util.dart';
import 'package:photos/utils/image_util.dart';
import 'package:photos/utils/thumbnail_util.dart';

class ZoomableImage extends StatefulWidget {
  final File photo;
  final Function(bool)? shouldDisableScroll;
  final String? tagPrefix;
  final Decoration? backgroundDecoration;

  const ZoomableImage(
    this.photo, {
    Key? key,
    this.shouldDisableScroll,
    required this.tagPrefix,
    this.backgroundDecoration,
  }) : super(key: key);

  @override
  State<ZoomableImage> createState() => _ZoomableImageState();
}

class _ZoomableImageState extends State<ZoomableImage>
    with SingleTickerProviderStateMixin {
  late Logger _logger;
  late File _photo;
  ImageProvider? _imageProvider;
  bool _loadedSmallThumbnail = false;
  bool _loadingLargeThumbnail = false;
  bool _loadedLargeThumbnail = false;
  bool _loadingFinalImage = false;
  bool _loadedFinalImage = false;
  ValueChanged<PhotoViewScaleState>? _scaleStateChangedCallback;
  bool _isZooming = false;
  PhotoViewController _photoViewController = PhotoViewController();
  int? _thumbnailWidth;
  late int _currentUserID;

  @override
  void initState() {
    _photo = widget.photo;
    _logger = Logger("ZoomableImage_" + _photo.displayName);
    debugPrint('initState for ${_photo.toString()}');
    _scaleStateChangedCallback = (value) {
      if (widget.shouldDisableScroll != null) {
        widget.shouldDisableScroll!(value != PhotoViewScaleState.initial);
      }
      _isZooming = value != PhotoViewScaleState.initial;
      debugPrint("isZooming = $_isZooming, currentState $value");
      // _logger.info('is reakky zooming $_isZooming with state $value');
    };
    _currentUserID = Configuration.instance.getUserID()!;
    super.initState();
  }

  @override
  void dispose() {
    _photoViewController.dispose();
    super.dispose();
  }

  @override
  Widget build(BuildContext context) {
    if (_photo.isRemoteFile) {
      _loadNetworkImage();
    } else {
      _loadLocalImage(context);
    }
    Widget content;

    if (_imageProvider != null) {
      content = PhotoViewGestureDetectorScope(
        axis: Axis.vertical,
        child: PhotoView(
          imageProvider: _imageProvider,
          controller: _photoViewController,
          scaleStateChangedCallback: _scaleStateChangedCallback,
          minScale: PhotoViewComputedScale.contained,
          gaplessPlayback: true,
          heroAttributes: PhotoViewHeroAttributes(
            tag: widget.tagPrefix! + _photo.tag,
          ),
          backgroundDecoration: widget.backgroundDecoration as BoxDecoration?,
        ),
      );
    } else {
      content = const EnteLoadingWidget();
    }

    final GestureDragUpdateCallback? verticalDragCallback = _isZooming
        ? null
        : (d) => {
              if (!_isZooming && d.delta.dy > dragSensitivity)
                {Navigator.of(context).pop()}
            };
    return GestureDetector(
      onVerticalDragUpdate: verticalDragCallback,
      child: content,
    );
  }

  void _loadNetworkImage() {
    if (!_loadedSmallThumbnail && !_loadedFinalImage) {
      final cachedThumbnail = ThumbnailInMemoryLruCache.get(_photo);
      if (cachedThumbnail != null) {
        _imageProvider = Image.memory(cachedThumbnail).image;
        _loadedSmallThumbnail = true;
        _captureThumbnailDimensions(_imageProvider!);
      } else {
        getThumbnailFromServer(_photo).then((file) {
          final imageProvider = Image.memory(file).image;
          if (mounted) {
            precacheImage(imageProvider, context).then((value) {
              if (mounted) {
                setState(() {
                  _imageProvider = imageProvider;
                  _loadedSmallThumbnail = true;
                  _captureThumbnailDimensions(_imageProvider!);
                });
              }
            }).catchError((e) {
              _logger.severe("Could not load image " + _photo.toString());
              _loadedSmallThumbnail = true;
            });
          }
        });
      }
    }
    if (!_loadedFinalImage && !_loadingFinalImage) {
      _loadingFinalImage = true;
      getFileFromServer(_photo).then((file) {
        _onFinalImageLoaded(
          Image.file(
            file!,
            gaplessPlayback: true,
          ).image,
        );
      });
    }
  }

  void _loadLocalImage(BuildContext context) {
    if (!_loadedSmallThumbnail &&
        !_loadedLargeThumbnail &&
        !_loadedFinalImage) {
      final cachedThumbnail =
          ThumbnailInMemoryLruCache.get(_photo, thumbnailSmallSize);
      if (cachedThumbnail != null) {
        _imageProvider = Image.memory(cachedThumbnail).image;
        _loadedSmallThumbnail = true;
      }
    }

    if (!_loadingLargeThumbnail &&
        !_loadedLargeThumbnail &&
        !_loadedFinalImage) {
      _loadingLargeThumbnail = true;
      getThumbnailFromLocal(_photo, size: thumbnailLargeSize, quality: 100)
          .then((cachedThumbnail) {
        if (cachedThumbnail != null) {
          _onLargeThumbnailLoaded(Image.memory(cachedThumbnail).image, context);
        }
      });
    }

    if (!_loadingFinalImage && !_loadedFinalImage) {
      _loadingFinalImage = true;
      getFile(
        _photo,
        isOrigin: Platform.isIOS &&
            _isGIF(), // since on iOS GIFs playback only when origin-files are loaded
      ).then((file) {
        if (file != null && file.existsSync()) {
          _onFinalImageLoaded(Image.file(file).image);
        } else {
          _logger.info("File was deleted " + _photo.toString());
          if (_photo.uploadedFileID != null) {
            _photo.localID = null;
            FilesDB.instance.update(_photo);
            _loadNetworkImage();
          } else {
            FilesDB.instance.deleteLocalFile(_photo);
            Bus.instance.fire(
              LocalPhotosUpdatedEvent(
                [_photo],
                type: EventType.deletedFromDevice,
                source: "zoomPreview",
              ),
            );
          }
        }
      });
    }
  }

  void _onLargeThumbnailLoaded(
    ImageProvider imageProvider,
    BuildContext context,
  ) {
    if (mounted && !_loadedFinalImage) {
      precacheImage(imageProvider, context).then((value) {
        if (mounted && !_loadedFinalImage) {
          setState(() {
            _imageProvider = imageProvider;
            _loadedLargeThumbnail = true;
          });
        }
      });
    }
  }

  void _onFinalImageLoaded(ImageProvider imageProvider) {
    if (mounted) {
      precacheImage(imageProvider, context).then((value) async {
        if (mounted) {
          await _updatePhotoViewController(imageProvider);
          setState(() {
            _imageProvider = imageProvider;
            _loadedFinalImage = true;
            _logger.info("Final image loaded");
          });
        }
      });
    }
  }

  Future<void> _captureThumbnailDimensions(ImageProvider imageProvider) async {
    final imageInfo = await getImageInfo(imageProvider);
    _thumbnailWidth = imageInfo.image.width;
  }

  Future<void> _updatePhotoViewController(ImageProvider imageProvider) async {
    if (_thumbnailWidth == null || _photoViewController.scale == null) {
      return;
    }
    final imageInfo = await getImageInfo(imageProvider);
    final scale = _photoViewController.scale! /
        (imageInfo.image.width / _thumbnailWidth!);
    final currentPosition = _photoViewController.value.position;
    final positionScaleFactor = 1 / scale;
    final newPosition = currentPosition.scale(
      positionScaleFactor,
      positionScaleFactor,
    );
    _photoViewController = PhotoViewController(
      initialPosition: newPosition,
      initialScale: scale,
    );
    _updateAspectRatioIfNeeded(imageInfo).ignore();
  }

  // Fallback logic to finish back fill and update aspect
  // ratio if needed.
  Future<void> _updateAspectRatioIfNeeded(ImageInfo imageInfo) async {
    if (_imageProvider != null &&
        widget.photo.isUploaded &&
        widget.photo.ownerID == _currentUserID) {
      final int h = imageInfo.image.height, w = imageInfo.image.width;
      if (h != 0 &&
          w != 0 &&
          (h != widget.photo.height || w != widget.photo.width)) {
        _logger.info('Updating aspect ratio for ${widget.photo} to $h:$w');
<<<<<<< HEAD
        await FileMagicService.instance.updatePublicMagicMetadata([
          widget.photo
        ], {
          publicMagicKeyHeight: h,
          publicMagicKeyWidth: w,
        });
=======
        await FileMagicService.instance.updatePublicMagicMetadata(
          [widget.photo],
          {publicMagicKeyHeight: h, publicMagicKeyWidth: w},
        );
>>>>>>> c004663b
      }
    }
  }

  bool _isGIF() => _photo.displayName.toLowerCase().endsWith(".gif");
}<|MERGE_RESOLUTION|>--- conflicted
+++ resolved
@@ -278,19 +278,13 @@
           w != 0 &&
           (h != widget.photo.height || w != widget.photo.width)) {
         _logger.info('Updating aspect ratio for ${widget.photo} to $h:$w');
-<<<<<<< HEAD
+
         await FileMagicService.instance.updatePublicMagicMetadata([
           widget.photo
         ], {
           publicMagicKeyHeight: h,
           publicMagicKeyWidth: w,
         });
-=======
-        await FileMagicService.instance.updatePublicMagicMetadata(
-          [widget.photo],
-          {publicMagicKeyHeight: h, publicMagicKeyWidth: w},
-        );
->>>>>>> c004663b
       }
     }
   }
