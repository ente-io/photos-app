--- conflicted
+++ resolved
@@ -2,6 +2,7 @@
 
 import "package:flutter/material.dart";
 import "package:flutter/scheduler.dart";
+import "package:logging/logging.dart";
 import "package:photos/core/event_bus.dart";
 import "package:photos/events/clear_and_unfocus_search_bar_event.dart";
 import "package:photos/events/tab_changed_event.dart";
@@ -41,6 +42,7 @@
   TextEditingController textController = TextEditingController();
   late final StreamSubscription<ClearAndUnfocusSearchBar>
       _clearAndUnfocusSearchBar;
+  late final Logger _logger = Logger("SearchWidgetState");
 
   @override
   void initState() {
@@ -202,11 +204,7 @@
     String query,
   ) {
     int resultCount = 0;
-<<<<<<< HEAD
     final maxResultCount = _isYearValid(query) ? 13 : 12;
-=======
-    final maxResultCount = _isYearValid(query) ? 11 : 10;
->>>>>>> c33b08da
     final streamController = StreamController<List<SearchResult>>();
 
     if (query.isEmpty) {
