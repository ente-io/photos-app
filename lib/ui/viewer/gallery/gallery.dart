import 'dart:async';

import 'package:flutter/foundation.dart';
import 'package:flutter/material.dart';
import 'package:logging/logging.dart';
import 'package:photos/core/constants.dart';
import 'package:photos/core/event_bus.dart';
import 'package:photos/ente_theme_data.dart';
import 'package:photos/events/event.dart';
import 'package:photos/events/files_updated_event.dart';
import 'package:photos/events/tab_changed_event.dart';
import 'package:photos/models/file.dart';
import 'package:photos/models/file_load_result.dart';
import 'package:photos/models/selected_files.dart';
import 'package:photos/ui/common/loading_widget.dart';
import 'package:photos/ui/huge_listview/huge_listview.dart';
import 'package:photos/ui/huge_listview/lazy_loading_gallery.dart';
import 'package:photos/ui/viewer/gallery/empty_state.dart';
import 'package:photos/utils/date_time_util.dart';
import 'package:photos/utils/local_settings.dart';
import 'package:scrollable_positioned_list/scrollable_positioned_list.dart';

typedef GalleryLoader = Future<FileLoadResult> Function(
  int creationStartTime,
  int creationEndTime, {
  int? limit,
  bool? asc,
});

class Gallery extends StatefulWidget {
  final GalleryLoader asyncLoader;
  final List<File>? initialFiles;
  final Stream<FilesUpdatedEvent>? reloadEvent;
  final List<Stream<Event>>? forceReloadEvents;
  final Set<EventType> removalEventTypes;
  final SelectedFiles? selectedFiles;
  final String tagPrefix;
  final Widget? header;
  final Widget? footer;
  final Widget emptyState;
  final String? albumName;
  final double scrollBottomSafeArea;
  final bool shouldCollateFilesByDay;
  final Widget loadingWidget;
  final bool disableScroll;
  final bool limitSelectionToOne;

  const Gallery({
    required this.asyncLoader,
    required this.tagPrefix,
    this.selectedFiles,
    this.initialFiles,
    this.reloadEvent,
    this.forceReloadEvents,
    this.removalEventTypes = const {},
    this.header,
    this.footer = const SizedBox(height: 120),
    this.emptyState = const EmptyState(),
    this.scrollBottomSafeArea = 120.0,
    this.albumName = '',
    this.shouldCollateFilesByDay = true,
    this.loadingWidget = const EnteLoadingWidget(),
    this.disableScroll = false,
    this.limitSelectionToOne = false,
    Key? key,
  }) : super(key: key);

  @override
  State<Gallery> createState() {
    return _GalleryState();
  }
}

class _GalleryState extends State<Gallery> {
  static const int kInitialLoadLimit = 100;

  final _hugeListViewKey = GlobalKey<HugeListViewState>();

  late Logger _logger;
  List<List<File>> _collatedFiles = [];
  bool _hasLoadedFiles = false;
  late ItemScrollController _itemScroller;
  StreamSubscription<FilesUpdatedEvent>? _reloadEventSubscription;
  StreamSubscription<TabDoubleTapEvent>? _tabDoubleTapEvent;
  final _forceReloadEventSubscriptions = <StreamSubscription<Event>>[];
  late String _logTag;

  @override
  void initState() {
    _logTag =
        "Gallery_${widget.tagPrefix}${kDebugMode ? "_" + widget.albumName! : ""}";
    _logger = Logger(_logTag);
    _logger.finest("init Gallery");
    _itemScroller = ItemScrollController();
    if (widget.reloadEvent != null) {
      _reloadEventSubscription = widget.reloadEvent!.listen((event) async {
        // In soft refresh, setState is called for entire gallery only when
        // number of child change
        _logger.finest("Soft refresh all files on ${event.reason} ");
        final result = await _loadFiles();
        final bool hasReloaded = _onFilesLoaded(result.files);
        if (hasReloaded && kDebugMode) {
          _logger.finest(
            "Reloaded gallery on soft refresh all files on ${event.reason}",
          );
        }
      });
    }
    _tabDoubleTapEvent =
        Bus.instance.on<TabDoubleTapEvent>().listen((event) async {
      // todo: Assign ID to Gallery and fire generic event with ID &
      //  target index/date
      if (mounted && event.selectedIndex == 0) {
        _itemScroller.scrollTo(
          index: 0,
          duration: const Duration(milliseconds: 150),
        );
      }
    });
    if (widget.forceReloadEvents != null) {
      for (final event in widget.forceReloadEvents!) {
        _forceReloadEventSubscriptions.add(
          event.listen((event) async {
            _logger.finest("Force refresh all files on ${event.reason}");
            final result = await _loadFiles();
            _setFilesAndReload(result.files);
          }),
        );
      }
    }
    if (widget.initialFiles != null) {
      _onFilesLoaded(widget.initialFiles!);
    }
    _loadFiles(limit: kInitialLoadLimit).then((result) async {
      _setFilesAndReload(result.files);
      if (result.hasMore) {
        final result = await _loadFiles();
        _setFilesAndReload(result.files);
      }
    });
    super.initState();
  }

  void _setFilesAndReload(List<File> files) {
    final hasReloaded = _onFilesLoaded(files);
    if (!hasReloaded && mounted) {
      setState(() {});
    }
  }

  Future<FileLoadResult> _loadFiles({int? limit}) async {
    _logger.info("Loading ${limit ?? "all"} files");
    try {
      final startTime = DateTime.now().microsecondsSinceEpoch;
      final result = await widget.asyncLoader(
        galleryLoadStartTime,
        galleryLoadEndTime,
        limit: limit,
      );
      final endTime = DateTime.now().microsecondsSinceEpoch;
      final duration = Duration(microseconds: endTime - startTime);
      _logger.info(
        "Time taken to load " +
            result.files.length.toString() +
            " files :" +
            duration.inMilliseconds.toString() +
            "ms",
      );
      return result;
    } catch (e, s) {
      _logger.severe("failed to load files", e, s);
      rethrow;
    }
  }

  // Collates files and returns `true` if it resulted in a gallery reload
  bool _onFilesLoaded(List<File> files) {
    final updatedCollatedFiles =
        widget.shouldCollateFilesByDay ? _collateFiles(files) : [files];
    if (_collatedFiles.length != updatedCollatedFiles.length ||
        _collatedFiles.isEmpty) {
      if (mounted) {
        setState(() {
          _hasLoadedFiles = true;
          _collatedFiles = updatedCollatedFiles;
        });
      }
      return true;
    } else {
      _collatedFiles = updatedCollatedFiles;
      return false;
    }
  }

  @override
  void dispose() {
    _reloadEventSubscription?.cancel();
    _tabDoubleTapEvent?.cancel();
    for (final subscription in _forceReloadEventSubscriptions) {
      subscription.cancel();
    }
    super.dispose();
  }

  @override
  Widget build(BuildContext context) {
    _logger.finest("Building Gallery  ${widget.tagPrefix}");
    if (!_hasLoadedFiles) {
      return widget.loadingWidget;
    }
    return GalleryListView(
      hugeListViewKey: _hugeListViewKey,
      itemScroller: _itemScroller,
      collatedFiles: _collatedFiles,
      disableScroll: widget.disableScroll,
      emptyState: widget.emptyState,
      asyncLoader: widget.asyncLoader,
      removalEventTypes: widget.removalEventTypes,
      tagPrefix: widget.tagPrefix,
      scrollBottomSafeArea: widget.scrollBottomSafeArea,
      limitSelectionToOne: widget.limitSelectionToOne,
      shouldCollateFilesByDay: widget.shouldCollateFilesByDay,
      logTag: _logTag,
      logger: _logger,
      reloadEvent: widget.reloadEvent,
      header: widget.header,
      footer: widget.footer,
      selectedFiles: widget.selectedFiles,
    );
  }

  List<List<File>> _collateFiles(List<File> files) {
    final List<File> dailyFiles = [];
    final List<List<File>> collatedFiles = [];
    for (int index = 0; index < files.length; index++) {
      if (index > 0 &&
          !areFromSameDay(
            files[index - 1].creationTime!,
            files[index].creationTime!,
          )) {
        final List<File> collatedDailyFiles = [];
        collatedDailyFiles.addAll(dailyFiles);
        collatedFiles.add(collatedDailyFiles);
        dailyFiles.clear();
      }
      dailyFiles.add(files[index]);
    }
    if (dailyFiles.isNotEmpty) {
      collatedFiles.add(dailyFiles);
    }
    collatedFiles
        .sort((a, b) => b[0].creationTime!.compareTo(a[0].creationTime!));
    return collatedFiles;
  }
}

class GalleryIndexUpdatedEvent {
  final String tag;
  final int index;

  GalleryIndexUpdatedEvent(this.tag, this.index);
}

class GalleryListView extends StatelessWidget {
  final GlobalKey<HugeListViewState<dynamic>> hugeListViewKey;
  final ItemScrollController itemScroller;
  final List<List<File>> collatedFiles;
  final bool disableScroll;
  final Widget? header;
  final Widget? footer;
  final Widget emptyState;
  final GalleryLoader asyncLoader;
  final Stream<FilesUpdatedEvent>? reloadEvent;
  final Set<EventType> removalEventTypes;
  final String tagPrefix;
  final double scrollBottomSafeArea;
  final bool limitSelectionToOne;
  final SelectedFiles? selectedFiles;
  final bool shouldCollateFilesByDay;
  final String logTag;
  final Logger logger;

  const GalleryListView({
    required this.hugeListViewKey,
    required this.itemScroller,
    required this.collatedFiles,
    required this.disableScroll,
    this.header,
    this.footer,
    required this.emptyState,
    required this.asyncLoader,
    this.reloadEvent,
    required this.removalEventTypes,
    required this.tagPrefix,
    required this.scrollBottomSafeArea,
    required this.limitSelectionToOne,
    this.selectedFiles,
    required this.shouldCollateFilesByDay,
    required this.logTag,
    required this.logger,
    super.key,
  });

  @override
  Widget build(BuildContext context) {
    return HugeListView<List<File>>(
      key: hugeListViewKey,
      controller: itemScroller,
      startIndex: 0,
      totalCount: collatedFiles.length,
      isDraggableScrollbarEnabled: collatedFiles.length > 10,
      disableScroll: disableScroll,
      waitBuilder: (_) {
        return const EnteLoadingWidget();
      },
      emptyResultBuilder: (_) {
        final List<Widget> children = [];
        if (header != null) {
          children.add(header!);
        }
        children.add(
          Expanded(
            child: emptyState,
          ),
        );
        if (footer != null) {
          children.add(footer!);
        }
        return Column(
          mainAxisAlignment: MainAxisAlignment.spaceBetween,
          children: children,
        );
      },
      itemBuilder: (context, index) {
        Widget gallery;
        gallery = LazyLoadingGallery(
          collatedFiles[index],
          index,
          reloadEvent,
          removalEventTypes,
          asyncLoader,
          selectedFiles,
          tagPrefix,
          Bus.instance
              .on<GalleryIndexUpdatedEvent>()
              .where((event) => event.tag == tagPrefix)
              .map((event) => event.index),
          shouldCollateFilesByDay,
          logTag: logTag,
          photoGridSize: LocalSettings.instance.getPhotoGridSize(),
          limitSelectionToOne: limitSelectionToOne,
        );
        if (header != null && index == 0) {
          gallery = Column(children: [header!, gallery]);
        }
        if (footer != null && index == collatedFiles.length - 1) {
          gallery = Column(children: [gallery, footer!]);
        }
        return gallery;
      },
      labelTextBuilder: (int index) {
        try {
          return getMonthAndYear(
            DateTime.fromMicrosecondsSinceEpoch(
              collatedFiles[index][0].creationTime!,
            ),
          );
        } catch (e) {
          logger.severe("label text builder failed", e);
          return "";
        }
      },
      thumbBackgroundColor:
          Theme.of(context).colorScheme.galleryThumbBackgroundColor,
      thumbDrawColor: Theme.of(context).colorScheme.galleryThumbDrawColor,
      thumbPadding: header != null
          ? const EdgeInsets.only(top: 60)
          : const EdgeInsets.all(0),
      bottomSafeArea: scrollBottomSafeArea,
      firstShown: (int firstIndex) {
        Bus.instance.fire(GalleryIndexUpdatedEvent(tagPrefix, firstIndex));
      },
    );
  }
<<<<<<< HEAD
=======

  List<List<File>> _collateFiles(List<File> files) {
    List<File> dailyFiles = [];
    final List<List<File>> collatedFiles = [];
    for (int index = 0; index < files.length; index++) {
      if (index > 0 &&
          !areFromSameDay(
            files[index - 1].creationTime!,
            files[index].creationTime!,
          )) {
        collatedFiles.add(dailyFiles);
        dailyFiles = [];
      }
      dailyFiles.add(files[index]);
    }
    if (dailyFiles.isNotEmpty) {
      collatedFiles.add(dailyFiles);
    }
    collatedFiles
        .sort((a, b) => b[0].creationTime!.compareTo(a[0].creationTime!));
    return collatedFiles;
  }
}

class GalleryIndexUpdatedEvent {
  final String tag;
  final int index;

  GalleryIndexUpdatedEvent(this.tag, this.index);
>>>>>>> 572e67be
}<|MERGE_RESOLUTION|>--- conflicted
+++ resolved
@@ -230,7 +230,7 @@
   }
 
   List<List<File>> _collateFiles(List<File> files) {
-    final List<File> dailyFiles = [];
+    List<File> dailyFiles = [];
     final List<List<File>> collatedFiles = [];
     for (int index = 0; index < files.length; index++) {
       if (index > 0 &&
@@ -238,10 +238,8 @@
             files[index - 1].creationTime!,
             files[index].creationTime!,
           )) {
-        final List<File> collatedDailyFiles = [];
-        collatedDailyFiles.addAll(dailyFiles);
-        collatedFiles.add(collatedDailyFiles);
-        dailyFiles.clear();
+        collatedFiles.add(dailyFiles);
+        dailyFiles = [];
       }
       dailyFiles.add(files[index]);
     }
@@ -382,36 +380,4 @@
       },
     );
   }
-<<<<<<< HEAD
-=======
-
-  List<List<File>> _collateFiles(List<File> files) {
-    List<File> dailyFiles = [];
-    final List<List<File>> collatedFiles = [];
-    for (int index = 0; index < files.length; index++) {
-      if (index > 0 &&
-          !areFromSameDay(
-            files[index - 1].creationTime!,
-            files[index].creationTime!,
-          )) {
-        collatedFiles.add(dailyFiles);
-        dailyFiles = [];
-      }
-      dailyFiles.add(files[index]);
-    }
-    if (dailyFiles.isNotEmpty) {
-      collatedFiles.add(dailyFiles);
-    }
-    collatedFiles
-        .sort((a, b) => b[0].creationTime!.compareTo(a[0].creationTime!));
-    return collatedFiles;
-  }
-}
-
-class GalleryIndexUpdatedEvent {
-  final String tag;
-  final int index;
-
-  GalleryIndexUpdatedEvent(this.tag, this.index);
->>>>>>> 572e67be
 }