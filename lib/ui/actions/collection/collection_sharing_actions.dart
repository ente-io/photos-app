--- conflicted
+++ resolved
@@ -245,32 +245,7 @@
     if (publicKey == null || publicKey == '') {
       // todo: neeraj replace this as per the design where a new screen
       // is used for error. Do this change along with handling of network errors
-<<<<<<< HEAD
       await showInviteDialog(context, email);
-=======
-      await showDialogWidget(
-        context: context,
-        title: S.of(context).inviteToEnte,
-        icon: Icons.info_outline,
-        body: S.of(context).emailNoEnteAccount(email),
-        isDismissible: true,
-        buttons: [
-          ButtonWidget(
-            buttonType: ButtonType.neutral,
-            icon: Icons.adaptive.share,
-            labelText: S.of(context).sendInvite,
-            isInAlert: true,
-            onTap: () async {
-              unawaited(
-                shareText(
-                  S.of(context).shareTextRecommendUsingEnte,
-                ),
-              );
-            },
-          ),
-        ],
-      );
->>>>>>> ea723f11
       return false;
     } else {
       try {
