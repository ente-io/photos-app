--- conflicted
+++ resolved
@@ -351,7 +351,6 @@
     if (widget.type == GalleryAppBarType.homepage ||
         widget.type == GalleryAppBarType.archive) {
       bool showArchive = widget.type == GalleryAppBarType.homepage;
-<<<<<<< HEAD
       actions.add(Tooltip(
         message: showArchive ? "archive" : "unarchive",
         child: IconButton(
@@ -367,35 +366,6 @@
                 context, showArchive ? kVisibilityArchive : kVisibilityVisible);
           },
         ),
-=======
-      actions.add(PopupMenuButton(
-        itemBuilder: (context) {
-          final List<PopupMenuItem> items = [];
-          items.add(
-            PopupMenuItem(
-              value: 1,
-              child: Row(
-                children: [
-                  Icon(Platform.isAndroid
-                      ? Icons.archive_outlined
-                      : CupertinoIcons.archivebox),
-                  Padding(
-                    padding: EdgeInsets.all(8),
-                  ),
-                  Text(showArchive ? "archive" : "unarchive"),
-                ],
-              ),
-            ),
-          );
-          return items;
-        },
-        onSelected: (value) async {
-          if (value == 1) {
-            await _handleVisibilityChangeRequest(
-                context, showArchive ? kVisibilityArchive : kVisibilityVisible);
-          }
-        },
->>>>>>> a4e05e8d
       ));
     }
     return actions;
@@ -403,15 +373,11 @@
 
   Future<void> _handleVisibilityChangeRequest(
       BuildContext context, int newVisibility) async {
-<<<<<<< HEAD
     final dialog = createProgressDialog(
         context,
         newVisibility == kVisibilityArchive
             ? "archiving..."
             : "unarchiving...");
-=======
-    final dialog = createProgressDialog(context, "please wait...");
->>>>>>> a4e05e8d
     await dialog.show();
     try {
       await FileMagicService.instance
