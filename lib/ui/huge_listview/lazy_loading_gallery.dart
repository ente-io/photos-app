--- conflicted
+++ resolved
@@ -198,11 +198,7 @@
             if (widget.areFilesCollatedByDay)
               DayWidget(
                 timestamp: _files[0].creationTime!,
-<<<<<<< HEAD
-                photoGridSize: widget.photoGridSize,
-=======
-                gridSize: widget.photoGirdSize,
->>>>>>> 572e67be
+                gridSize: widget.photoGridSize,
               ),
             widget.limitSelectionToOne
                 ? const SizedBox.shrink()
