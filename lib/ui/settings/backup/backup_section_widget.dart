import "dart:async";
import 'dart:io';

import 'package:flutter/material.dart';
import "package:photos/generated/l10n.dart";
import 'package:photos/models/backup_status.dart';
import 'package:photos/models/duplicate_files.dart';
import 'package:photos/services/deduplication_service.dart';
import 'package:photos/services/sync_service.dart';
import 'package:photos/services/update_service.dart';
import 'package:photos/theme/ente_theme.dart';
import "package:photos/ui/components/buttons/button_widget.dart";
import "package:photos/ui/components/captioned_text_widget.dart";
import "package:photos/ui/components/dialog_widget.dart";
import 'package:photos/ui/components/expandable_menu_item_widget.dart';
import 'package:photos/ui/components/menu_item_widget/menu_item_widget.dart';
import "package:photos/ui/components/models/button_type.dart";
import 'package:photos/ui/settings/backup/backup_folder_selection_page.dart';
import 'package:photos/ui/settings/backup/backup_settings_screen.dart';
import 'package:photos/ui/settings/common_settings.dart';
import 'package:photos/ui/tools/deduplicate_page.dart';
import "package:photos/ui/tools/free_space_page.dart";
import 'package:photos/utils/data_util.dart';
import 'package:photos/utils/dialog_util.dart';
import "package:photos/utils/local_settings.dart";
import 'package:photos/utils/navigation_util.dart';
import 'package:photos/utils/toast_util.dart';

class BackupSectionWidget extends StatefulWidget {
  const BackupSectionWidget({Key? key}) : super(key: key);

  @override
  BackupSectionWidgetState createState() => BackupSectionWidgetState();
}

class BackupSectionWidgetState extends State<BackupSectionWidget> {
  @override
  Widget build(BuildContext context) {
    return ExpandableMenuItemWidget(
      title: S.of(context).backup,
      selectionOptionsWidget: _getSectionOptions(context),
      leadingIcon: Icons.backup_outlined,
    );
  }

  Widget _getSectionOptions(BuildContext context) {
    final List<Widget> sectionOptions = [
      sectionOptionSpacing,
      MenuItemWidget(
        captionedTextWidget: CaptionedTextWidget(
          title: S.of(context).backedUpFolders,
        ),
        pressedColor: getEnteColorScheme(context).fillFaint,
        trailingIcon: Icons.chevron_right_outlined,
        trailingIconIsMuted: true,
        onTap: () async {
          await routeToPage(
            context,
            BackupFolderSelectionPage(
              buttonText: S.of(context).backup,
            ),
          );
        },
      ),
      sectionOptionSpacing,
      MenuItemWidget(
        captionedTextWidget: CaptionedTextWidget(
          title: S.of(context).backupSettings,
        ),
        pressedColor: getEnteColorScheme(context).fillFaint,
        trailingIcon: Icons.chevron_right_outlined,
        trailingIconIsMuted: true,
        onTap: () async {
          await routeToPage(
            context,
            const BackupSettingsScreen(),
          );
        },
      ),
      sectionOptionSpacing,
    ];

    sectionOptions.addAll(
      [
        MenuItemWidget(
          captionedTextWidget: CaptionedTextWidget(
            title: S.of(context).freeUpDeviceSpace,
          ),
          pressedColor: getEnteColorScheme(context).fillFaint,
          trailingIcon: Icons.chevron_right_outlined,
          trailingIconIsMuted: true,
          showOnlyLoadingState: true,
          onTap: () async {
            BackupStatus status;
            try {
              status = await SyncService.instance.getBackupStatus();
            } catch (e) {
              await showGenericErrorDialog(context: context, error: e);
              return;
            }

            if (status.localIDs.isEmpty) {
              showErrorDialog(
                context,
                S.of(context).allClear,
                S.of(context).noDeviceThatCanBeDeleted,
              );
            } else {
              final bool? result =
                  await routeToPage(context, FreeSpacePage(status));
              if (result == true) {
                _showSpaceFreedDialog(status);
              }
            }
          },
        ),
        sectionOptionSpacing,
        MenuItemWidget(
          captionedTextWidget: CaptionedTextWidget(
            title: S.of(context).removeDuplicates,
          ),
          pressedColor: getEnteColorScheme(context).fillFaint,
          trailingIcon: Icons.chevron_right_outlined,
          trailingIconIsMuted: true,
          showOnlyLoadingState: true,
          onTap: () async {
            List<DuplicateFiles> duplicates;
            try {
              duplicates =
                  await DeduplicationService.instance.getDuplicateFiles();
            } catch (e) {
              await showGenericErrorDialog(context: context, error: e);
              return;
            }

            if (duplicates.isEmpty) {
              unawaited(
                showErrorDialog(
                  context,
                  S.of(context).noDuplicates,
                  S.of(context).youveNoDuplicateFilesThatCanBeCleared,
                ),
              );
            } else {
              final DeduplicationResult? result =
                  await routeToPage(context, DeduplicatePage(duplicates));
              if (result != null) {
                _showDuplicateFilesDeletedDialog(result);
              }
            }
          },
        ),
        sectionOptionSpacing,
      ],
    );
    return Column(
      children: sectionOptions,
    );
  }

  void _showSpaceFreedDialog(BackupStatus status) {
    if (LocalSettings.instance.shouldPromptToRateUs()) {
      LocalSettings.instance.setRateUsShownCount(
        LocalSettings.instance.getRateUsShownCount() + 1,
      );
      showChoiceDialog(
        context,
        title: S.of(context).success,
        body:
            S.of(context).youHaveSuccessfullyFreedUp(formatBytes(status.size)),
        firstButtonLabel: S.of(context).rateUs,
        firstButtonOnTap: () async {
          await UpdateService.instance.launchReviewUrl();
        },
        firstButtonType: ButtonType.primary,
        secondButtonLabel: S.of(context).ok,
        secondButtonOnTap: () async {
          if (Platform.isIOS) {
            unawaited(
              showToast(
                context,
                S.of(context).remindToEmptyDeviceTrash,
              ),
            );
          }
        },
      );
    } else {
      showDialogWidget(
        context: context,
        title: S.of(context).success,
        body:
            S.of(context).youHaveSuccessfullyFreedUp(formatBytes(status.size)),
        icon: Icons.download_done_rounded,
        isDismissible: true,
        buttons: [
          ButtonWidget(
            buttonType: ButtonType.neutral,
            labelText: S.of(context).ok,
            isInAlert: true,
            onTap: () async {
              if (Platform.isIOS) {
                unawaited(
                  showToast(
                    context,
                    S.of(context).remindToEmptyDeviceTrash,
                  ),
                );
              }
            },
          ),
        ],
      );
    }
  }

  void _showDuplicateFilesDeletedDialog(DeduplicationResult result) {
    showChoiceDialog(
      context,
      title: S.of(context).sparkleSuccess,
      body: S.of(context).duplicateFileCountWithStorageSaved(
            result.count,
            formatBytes(result.size),
          ),
      firstButtonLabel: S.of(context).rateUs,
      firstButtonOnTap: () async {
        await UpdateService.instance.launchReviewUrl();
      },
      firstButtonType: ButtonType.primary,
      secondButtonLabel: S.of(context).ok,
      secondButtonOnTap: () async {
<<<<<<< HEAD
        unawaited(
          showShortToast(
            context,
            S.of(context).remindToEmptyEnteTrash,
          ),
=======
        showShortToast(
          context,
          S.of(context).remindToEmptyEnteTrash,
>>>>>>> 7d08bb2f
        );
      },
    );
  }
}<|MERGE_RESOLUTION|>--- conflicted
+++ resolved
@@ -176,12 +176,7 @@
         secondButtonLabel: S.of(context).ok,
         secondButtonOnTap: () async {
           if (Platform.isIOS) {
-            unawaited(
-              showToast(
-                context,
-                S.of(context).remindToEmptyDeviceTrash,
-              ),
-            );
+            showToast(context, S.of(context).remindToEmptyDeviceTrash);
           }
         },
       );
@@ -200,12 +195,7 @@
             isInAlert: true,
             onTap: () async {
               if (Platform.isIOS) {
-                unawaited(
-                  showToast(
-                    context,
-                    S.of(context).remindToEmptyDeviceTrash,
-                  ),
-                );
+                showToast(context, S.of(context).remindToEmptyDeviceTrash);
               }
             },
           ),
@@ -229,17 +219,9 @@
       firstButtonType: ButtonType.primary,
       secondButtonLabel: S.of(context).ok,
       secondButtonOnTap: () async {
-<<<<<<< HEAD
-        unawaited(
-          showShortToast(
-            context,
-            S.of(context).remindToEmptyEnteTrash,
-          ),
-=======
         showShortToast(
           context,
           S.of(context).remindToEmptyEnteTrash,
->>>>>>> 7d08bb2f
         );
       },
     );
