// @dart=2.9

import 'package:expandable/expandable.dart';
import 'package:flutter/material.dart';
import 'package:flutter_sodium/flutter_sodium.dart';
import 'package:photos/core/configuration.dart';
<<<<<<< HEAD
import 'package:photos/core/network.dart';
=======
import 'package:photos/services/ignored_files_service.dart';
import 'package:photos/services/local_sync_service.dart';
import 'package:photos/services/sync_service.dart';
>>>>>>> 82920ff9
import 'package:photos/ui/settings/common_settings.dart';
import 'package:photos/ui/settings/settings_section_title.dart';
import 'package:photos/ui/settings/settings_text_item.dart';
import 'package:photos/utils/toast_util.dart';

class DebugSectionWidget extends StatelessWidget {
  const DebugSectionWidget({Key key}) : super(key: key);
  @override
  Widget build(BuildContext context) {
    return ExpandablePanel(
      header: const SettingsSectionTitle("Debug"),
      collapsed: Container(),
      expanded: _getSectionOptions(context),
      theme: getExpandableTheme(context),
    );
  }

  Widget _getSectionOptions(BuildContext context) {
    return Column(
      children: [
        GestureDetector(
          behavior: HitTestBehavior.translucent,
          onTap: () async {
            _showKeyAttributesDialog(context);
          },
          child: const SettingsTextItem(
            text: "Key attributes",
            icon: Icons.navigate_next,
          ),
        ),
        GestureDetector(
          behavior: HitTestBehavior.translucent,
          onTap: () async {
<<<<<<< HEAD
            Network.instance.getAlice().showInspector();
          },
          child: const SettingsTextItem(
            text: "Network requests",
            icon: Icons.navigate_next,
          ),
        )
=======
            await LocalSyncService.instance.resetLocalSync();
            showToast(context, "Done");
          },
          child: const SettingsTextItem(
            text: "Delete Local Import DB",
            icon: Icons.navigate_next,
          ),
        ),
        GestureDetector(
          behavior: HitTestBehavior.translucent,
          onTap: () async {
            await IgnoredFilesService.instance.reset();
            SyncService.instance.sync();
            showToast(context, "Done");
          },
          child: const SettingsTextItem(
            text: "Allow auto-upload for ignored files",
            icon: Icons.navigate_next,
          ),
        ),
>>>>>>> 82920ff9
      ],
    );
  }

  void _showKeyAttributesDialog(BuildContext context) {
    final keyAttributes = Configuration.instance.getKeyAttributes();
    final AlertDialog alert = AlertDialog(
      title: const Text("key attributes"),
      content: SingleChildScrollView(
        child: Column(
          children: [
            const Text(
              "Key",
              style: TextStyle(fontWeight: FontWeight.bold),
            ),
            Text(Sodium.bin2base64(Configuration.instance.getKey())),
            const Padding(padding: EdgeInsets.all(12)),
            const Text(
              "Encrypted Key",
              style: TextStyle(fontWeight: FontWeight.bold),
            ),
            Text(keyAttributes.encryptedKey),
            const Padding(padding: EdgeInsets.all(12)),
            const Text(
              "Key Decryption Nonce",
              style: TextStyle(fontWeight: FontWeight.bold),
            ),
            Text(keyAttributes.keyDecryptionNonce),
            const Padding(padding: EdgeInsets.all(12)),
            const Text(
              "KEK Salt",
              style: TextStyle(fontWeight: FontWeight.bold),
            ),
            Text(keyAttributes.kekSalt),
            const Padding(padding: EdgeInsets.all(12)),
          ],
        ),
      ),
      actions: [
        TextButton(
          child: const Text("OK"),
          onPressed: () {
            Navigator.of(context, rootNavigator: true).pop('dialog');
          },
        ),
      ],
    );

    showDialog(
      context: context,
      builder: (BuildContext context) {
        return alert;
      },
    );
  }
}<|MERGE_RESOLUTION|>--- conflicted
+++ resolved
@@ -4,13 +4,9 @@
 import 'package:flutter/material.dart';
 import 'package:flutter_sodium/flutter_sodium.dart';
 import 'package:photos/core/configuration.dart';
-<<<<<<< HEAD
-import 'package:photos/core/network.dart';
-=======
 import 'package:photos/services/ignored_files_service.dart';
 import 'package:photos/services/local_sync_service.dart';
 import 'package:photos/services/sync_service.dart';
->>>>>>> 82920ff9
 import 'package:photos/ui/settings/common_settings.dart';
 import 'package:photos/ui/settings/settings_section_title.dart';
 import 'package:photos/ui/settings/settings_text_item.dart';
@@ -18,6 +14,7 @@
 
 class DebugSectionWidget extends StatelessWidget {
   const DebugSectionWidget({Key key}) : super(key: key);
+
   @override
   Widget build(BuildContext context) {
     return ExpandablePanel(
@@ -44,15 +41,6 @@
         GestureDetector(
           behavior: HitTestBehavior.translucent,
           onTap: () async {
-<<<<<<< HEAD
-            Network.instance.getAlice().showInspector();
-          },
-          child: const SettingsTextItem(
-            text: "Network requests",
-            icon: Icons.navigate_next,
-          ),
-        )
-=======
             await LocalSyncService.instance.resetLocalSync();
             showToast(context, "Done");
           },
@@ -73,7 +61,6 @@
             icon: Icons.navigate_next,
           ),
         ),
->>>>>>> 82920ff9
       ],
     );
   }
