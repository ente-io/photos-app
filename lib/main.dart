import 'dart:async';
import 'dart:io';

import 'package:background_fetch/background_fetch.dart';
import 'package:flutter/material.dart';
import 'package:logging/logging.dart';
import 'package:path_provider/path_provider.dart';
import 'package:photos/app.dart';
import 'package:photos/core/configuration.dart';
import 'package:photos/core/constants.dart';
import 'package:photos/core/error-reporting/super_logging.dart';
import 'package:photos/core/network.dart';
import 'package:photos/db/upload_locks_db.dart';
import 'package:photos/services/app_lifecycle_service.dart';
import 'package:photos/services/billing_service.dart';
import 'package:photos/services/collections_service.dart';
import 'package:photos/services/feature_flag_service.dart';
import 'package:photos/services/file_migration_service.dart';
import 'package:photos/services/local_sync_service.dart';
import 'package:photos/services/memories_service.dart';
import 'package:photos/services/notification_service.dart';
import 'package:photos/services/remote_sync_service.dart';
import 'package:photos/services/sync_service.dart';
import 'package:photos/services/trash_sync_service.dart';
import 'package:photos/services/update_service.dart';
import 'package:photos/ui/app_lock.dart';
import 'package:photos/ui/lock_screen.dart';
import 'package:photos/utils/crypto_util.dart';
import 'package:photos/utils/file_uploader.dart';
import 'package:photos/utils/local_settings.dart';
import 'package:shared_preferences/shared_preferences.dart';

final _logger = Logger("main");

bool _isProcessRunning = false;
const kLastBGTaskHeartBeatTime = "bg_task_hb_time";
const kLastFGTaskHeartBeatTime = "fg_task_hb_time";
const kHeartBeatFrequency = Duration(seconds: 1);
const kFGSyncFrequency = Duration(minutes: 5);
const kBGTaskTimeout = Duration(seconds: 25);
const kBGPushTimeout = Duration(seconds: 28);
const kFGTaskDeathTimeoutInMicroseconds = 5000000;

void main() async {
  WidgetsFlutterBinding.ensureInitialized();
  await _runInForeground();
  BackgroundFetch.registerHeadlessTask(_headlessTaskHandler);
}

Future<void> _runInForeground() async {
  return await _runWithLogs(() async {
    _logger.info("Starting app in foreground");
    await _init(false, via: 'mainMethod');
    _scheduleFGSync('appStart in FG');
    runApp(AppLock(
      builder: (args) => EnteApp(_runBackgroundTask, _killBGTask),
      lockScreen: LockScreen(),
      enabled: Configuration.instance.shouldShowLockScreen(),
      themeData: themeData,
    ));
  });
}

Future<void> _runBackgroundTask(String taskId) async {
  if (Platform.isIOS && _isProcessRunning) {
    _logger.info("Background task triggered when process was already running");
    await _sync('bgTaskActiveProcess');
    BackgroundFetch.finish(taskId);
  } else {
    _runWithLogs(() async {
      _logger.info("run background task");
      _runInBackground(taskId);
    }, prefix: "[bg]");
  }
}

Future<void> _runInBackground(String taskId) async {
  await Future.delayed(Duration(seconds: 3));
  if (await _isRunningInForeground()) {
    _logger.info("FG task running, skipping BG taskID: $taskId");
    BackgroundFetch.finish(taskId);
    return;
  } else {
    _logger.info("FG task is not running");
  }
  _logger.info("[BackgroundFetch] Event received: $taskId");
  _scheduleBGTaskKill(taskId);
  if (Platform.isIOS) {
    _scheduleSuicide(kBGTaskTimeout, taskId); // To prevent OS from punishing us
  }
  await _init(true, via: 'runViaBackgroundTask');
  UpdateService.instance.showUpdateNotification();
  await _sync('bgSync');
  BackgroundFetch.finish(taskId);
}

void _headlessTaskHandler(HeadlessTask task) {
  if (task.timeout) {
    BackgroundFetch.finish(task.taskId);
  } else {
    _runInBackground(task.taskId);
  }
}

Future<void> _init(bool isBackground, {String via = ''}) async {
  _isProcessRunning = true;
  _logger.info("Initializing...  inBG =$isBackground via: $via");
  await _logFGHeartBeatInfo();
  _scheduleHeartBeat(isBackground);
  if (isBackground) {
    AppLifecycleService.instance.onAppInBackground('init via: $via');
  } else {
    AppLifecycleService.instance.onAppInForeground('init via: $via');
  }
  // InAppPurchaseConnection.enablePendingPurchases();
  CryptoUtil.init();
  await NotificationService.instance.init();
  await Network.instance.init();
  await Configuration.instance.init();
  await UpdateService.instance.init();
  await BillingService.instance.init();
  await CollectionsService.instance.init();
  await FileUploader.instance.init(isBackground);
  await LocalSyncService.instance.init();
  await TrashSyncService.instance.init();
  await RemoteSyncService.instance.init();
  await SyncService.instance.init();
  await MemoriesService.instance.init();
  await LocalSettings.instance.init();
<<<<<<< HEAD
  // if (Platform.isIOS) {
  //   PushService.instance.init().then((_) {
  //     FirebaseMessaging.onBackgroundMessage(
  //         _firebaseMessagingBackgroundHandler);
  //   });
  // }
=======
  await FileMigrationService.instance.init();
  if (Platform.isIOS) {
    PushService.instance.init().then((_) {
      FirebaseMessaging.onBackgroundMessage(
          _firebaseMessagingBackgroundHandler);
    });
  }
>>>>>>> 70c6cc82
  FeatureFlagService.instance.init();
  _logger.info("Initialization done");
}

Future<void> _sync(String caller) async {
  if (!AppLifecycleService.instance.isForeground) {
    _logger.info("Syncing in background caller $caller");
  } else {
    _logger.info("Syncing in foreground caller $caller");
  }
  try {
    await SyncService.instance.sync();
  } catch (e, s) {
    _logger.severe("Sync error", e, s);
  }
}

Future _runWithLogs(Function() function, {String prefix = ""}) async {
  await SuperLogging.main(LogConfig(
    body: function,
    logDirPath: (await getTemporaryDirectory()).path + "/logs",
    maxLogFiles: 5,
    sentryDsn: null,
    tunnel: kSentryTunnel,
    enableInDebugMode: true,
    prefix: prefix,
  ));
}

Future<void> _scheduleHeartBeat(bool isBackground) async {
  final prefs = await SharedPreferences.getInstance();
  await prefs.setInt(
      isBackground ? kLastBGTaskHeartBeatTime : kLastFGTaskHeartBeatTime,
      DateTime.now().microsecondsSinceEpoch);
  Future.delayed(kHeartBeatFrequency, () async {
    _scheduleHeartBeat(isBackground);
  });
}

Future<void> _scheduleFGSync(String caller) async {
  await _sync(caller);
  Future.delayed(kFGSyncFrequency, () async {
    _scheduleFGSync('fgSyncCron');
  });
}

void _scheduleBGTaskKill(String taskId) async {
  if (await _isRunningInForeground()) {
    _logger.info("Found app in FG, committing seppuku. $taskId");
    await _killBGTask(taskId);
    return;
  }
  Future.delayed(kHeartBeatFrequency, () async {
    _scheduleBGTaskKill(taskId);
  });
}

Future<bool> _isRunningInForeground() async {
  final prefs = await SharedPreferences.getInstance();
  await prefs.reload();
  final currentTime = DateTime.now().microsecondsSinceEpoch;
  return (prefs.getInt(kLastFGTaskHeartBeatTime) ?? 0) >
      (currentTime - kFGTaskDeathTimeoutInMicroseconds);
}

Future<void> _killBGTask([String taskId]) async {
  await UploadLocksDB.instance.releaseLocksAcquiredByOwnerBefore(
      ProcessType.background.toString(), DateTime.now().microsecondsSinceEpoch);
  final prefs = await SharedPreferences.getInstance();
  prefs.remove(kLastBGTaskHeartBeatTime);
  if (taskId != null) {
    BackgroundFetch.finish(taskId);
  }
}

// Future<void> _firebaseMessagingBackgroundHandler(RemoteMessage message) async {
//   bool isRunningInFG = await _isRunningInForeground(); // hb
//   bool isInForeground = AppLifecycleService.instance.isForeground;
//   if (_isProcessRunning) {
//     _logger.info(
//         "Background push received when app is alive and runningInFS: $isRunningInFG inForeground: $isInForeground");
//     if (PushService.shouldSync(message)) {
//       await _sync('firebaseBgSyncActiveProcess');
//     }
//   } else {
//     // App is dead
//     _runWithLogs(() async {
//       _logger.info("Background push received");
//       if (Platform.isIOS) {
//         _scheduleSuicide(kBGPushTimeout); // To prevent OS from punishing us
//       }
//       await _init(true, via: 'firebasePush');
//       if (PushService.shouldSync(message)) {
//         await _sync('firebaseBgSyncNoActiveProcess');
//       }
//     }, prefix: "[fbg]");
//   }
// }

Future<void> _logFGHeartBeatInfo() async {
  bool isRunningInFG = await _isRunningInForeground();
  final prefs = await SharedPreferences.getInstance();
  await prefs.reload();
  var lastFGTaskHeartBeatTime = prefs.getInt(kLastFGTaskHeartBeatTime) ?? 0;
  String lastRun = lastFGTaskHeartBeatTime == 0
      ? 'never'
      : DateTime.fromMicrosecondsSinceEpoch(lastFGTaskHeartBeatTime).toString();
  _logger.info('isAlreaduunningFG: $isRunningInFG, last Beat: $lastRun');
}

void _scheduleSuicide(Duration duration, [String taskID]) {
  var taskIDVal = taskID ?? 'no taskID';
  _logger.warning("Schedule seppuku taskID: $taskIDVal");
  Future.delayed(duration, () {
    _logger.warning("TLE, committing seppuku for taskID: $taskIDVal");
    _killBGTask(taskID);
  });
}<|MERGE_RESOLUTION|>--- conflicted
+++ resolved
@@ -127,22 +127,13 @@
   await SyncService.instance.init();
   await MemoriesService.instance.init();
   await LocalSettings.instance.init();
-<<<<<<< HEAD
   // if (Platform.isIOS) {
   //   PushService.instance.init().then((_) {
   //     FirebaseMessaging.onBackgroundMessage(
   //         _firebaseMessagingBackgroundHandler);
   //   });
   // }
-=======
   await FileMigrationService.instance.init();
-  if (Platform.isIOS) {
-    PushService.instance.init().then((_) {
-      FirebaseMessaging.onBackgroundMessage(
-          _firebaseMessagingBackgroundHandler);
-    });
-  }
->>>>>>> 70c6cc82
   FeatureFlagService.instance.init();
   _logger.info("Initialization done");
 }
