import 'dart:io';

import 'package:adaptive_theme/adaptive_theme.dart';
import 'package:background_fetch/background_fetch.dart';
import 'package:flutter/foundation.dart';
import 'package:flutter/material.dart';
import 'package:flutter_easyloading/flutter_easyloading.dart';
import 'package:flutter_gen/gen_l10n/app_localizations.dart';
import 'package:flutter_localizations/flutter_localizations.dart';
import 'package:logging/logging.dart';
import 'package:photos/core/network.dart';
import 'package:photos/ente_theme_data.dart';
import 'package:photos/l10n/l10n.dart';
import 'package:photos/services/app_lifecycle_service.dart';
import 'package:photos/services/sync_service.dart';
import 'package:photos/ui/home_widget.dart';

final lightThemeData = ThemeData(
  fontFamily: 'Inter',
  brightness: Brightness.light,
  hintColor: Colors.grey,
  primaryColor: Colors.deepOrangeAccent,
  primaryColorLight: Colors.black54,
  iconTheme: IconThemeData(color: Colors.black),
  primaryIconTheme: IconThemeData(color: Colors.red, opacity: 1.0, size: 50.0),
  colorScheme: ColorScheme.light(
      primary: Colors.black, secondary: Color.fromARGB(255, 163, 163, 163)),
  accentColor: Color.fromRGBO(0, 0, 0, 0.6),
  buttonColor: Color.fromRGBO(45, 194, 98, 1.0),
  outlinedButtonTheme: buildOutlinedButtonThemeData(
    bgDisabled: Colors.grey.shade500,
    bgEnabled: Colors.black,
    fgDisabled: Colors.white,
    fgEnabled: Colors.white,
  ),
  elevatedButtonTheme: buildElevatedButtonThemeData(
      onPrimary: Colors.white, primary: Colors.black),
  toggleableActiveColor: Colors.green[400],
  scaffoldBackgroundColor: Colors.white,
  bottomAppBarColor: Color.fromRGBO(196, 196, 196, 0.5),
  backgroundColor: Colors.white,
  appBarTheme: AppBarTheme().copyWith(
      backgroundColor: Colors.white,
      foregroundColor: Colors.black,
      iconTheme: IconThemeData(color: Colors.black)),
  //https://api.flutter.dev/flutter/material/TextTheme-class.html
  textTheme: _buildTextTheme(Colors.black),
  primaryTextTheme: TextTheme().copyWith(
      bodyText2: TextStyle(color: Colors.yellow),
      bodyText1: TextStyle(color: Colors.orange)),
  cardColor: Color.fromRGBO(250, 250, 250, 1.0),
  dialogTheme: DialogTheme().copyWith(
      backgroundColor: Color.fromRGBO(250, 250, 250, 1.0), //
      titleTextStyle: TextStyle(
          color: Colors.black, fontSize: 32, fontWeight: FontWeight.w600),
      contentTextStyle: TextStyle(
          fontFamily: 'Inter-Medium',
          color: Colors.black,
          fontSize: 14,
          fontWeight: FontWeight.w500),
      shape: RoundedRectangleBorder(borderRadius: BorderRadius.circular(8))),
  // textSelectionTheme: TextSelectionThemeData().copyWith(
  //   cursorColor: Colors.black.withOpacity(0.5),
  // ),
  inputDecorationTheme: InputDecorationTheme().copyWith(
    focusedBorder: UnderlineInputBorder(
      borderSide: BorderSide(
        color: Color.fromRGBO(45, 194, 98, 1.0),
      ),
    ),
  ),
  checkboxTheme: CheckboxThemeData(
    side: BorderSide(
      color: Colors.black,
      width: 2,
    ),
    fillColor: MaterialStateProperty.resolveWith((states) {
      return states.contains(MaterialState.selected)
          ? Colors.black
          : Colors.white;
    }),
    checkColor: MaterialStateProperty.resolveWith((states) {
      return states.contains(MaterialState.selected)
          ? Colors.white
          : Colors.black;
    }),
  ),
);

final darkThemeData = ThemeData(
  fontFamily: 'Inter',
  brightness: Brightness.dark,
  primaryColorLight: Colors.white70,
  iconTheme: IconThemeData(color: Colors.white),
  primaryIconTheme: IconThemeData(color: Colors.red, opacity: 1.0, size: 50.0),
  hintColor: Colors.grey,
  bottomAppBarColor: Color.fromRGBO(196, 196, 196, 0.5),

<<<<<<< HEAD
  colorScheme: ColorScheme.dark(secondary: Color.fromARGB(255, 92, 92, 92)),
  accentColor: Color.fromRGBO(255, 255, 255, 0.6),
=======
  colorScheme: ColorScheme.dark(primary: Colors.white),
  accentColor: Color.fromRGBO(45, 194, 98, 0.2),
>>>>>>> 22b25db0
  buttonColor: Color.fromRGBO(45, 194, 98, 1.0),
  buttonTheme: ButtonThemeData().copyWith(
    buttonColor: Color.fromRGBO(45, 194, 98, 1.0),
  ),
  // primaryColor: Colors.red,
  textTheme: _buildTextTheme(Colors.white),
  toggleableActiveColor: Colors.green[400],
  outlinedButtonTheme: buildOutlinedButtonThemeData(
      bgDisabled: Colors.grey.shade500,
      bgEnabled: Colors.white,
      fgDisabled: Colors.white,
      fgEnabled: Colors.black),
  elevatedButtonTheme: buildElevatedButtonThemeData(
      onPrimary: Colors.black, primary: Colors.white),
  scaffoldBackgroundColor: Colors.black,
  backgroundColor: Colors.black,
  appBarTheme: AppBarTheme().copyWith(
    color: Color.fromRGBO(10, 20, 20, 1.0),
  ),
  cardColor: Color.fromRGBO(10, 15, 15, 1.0),
  dialogTheme: DialogTheme().copyWith(
      backgroundColor: Color.fromRGBO(10, 15, 15, 1.0),
      titleTextStyle: TextStyle(
          color: Colors.white, fontSize: 32, fontWeight: FontWeight.w600),
      contentTextStyle: TextStyle(
          fontFamily: 'Inter-Medium',
          color: Colors.white,
          fontSize: 14,
          fontWeight: FontWeight.w500),
      shape: RoundedRectangleBorder(borderRadius: BorderRadius.circular(8))),
  // textSelectionTheme: TextSelectionThemeData().copyWith(
  //   cursorColor: Colors.white.withOpacity(0.5),
  // ),
  inputDecorationTheme: InputDecorationTheme().copyWith(
    focusedBorder: UnderlineInputBorder(
      borderSide: BorderSide(
        color: Color.fromRGBO(45, 194, 98, 1.0),
      ),
    ),
  ),
  checkboxTheme: CheckboxThemeData(
    side: BorderSide(
      color: Colors.grey,
      width: 2,
    ),
    fillColor: MaterialStateProperty.resolveWith((states) {
      if (states.contains(MaterialState.selected)) {
        return Colors.grey;
      } else {
        return Colors.black;
      }
    }),
    checkColor: MaterialStateProperty.resolveWith((states) {
      if (states.contains(MaterialState.selected)) {
        return Colors.black;
      } else {
        return Colors.grey;
      }
    }),
  ),
);

TextTheme _buildTextTheme(Color textColor) {
  return TextTheme().copyWith(
      headline4: TextStyle(
        color: textColor,
        fontSize: 32,
        fontWeight: FontWeight.w600,
        fontFamily: 'Inter',
      ),
      headline5: TextStyle(
        color: textColor,
        fontSize: 24,
        fontWeight: FontWeight.w600,
        fontFamily: 'Inter',
      ),
      headline6: TextStyle(
          color: textColor,
          fontSize: 18,
          fontFamily: 'Inter',
          fontWeight: FontWeight.w600),
      subtitle1: TextStyle(
          color: textColor,
          fontFamily: 'Inter',
          fontSize: 16,
          fontWeight: FontWeight.w500),
      subtitle2: TextStyle(
          color: textColor,
          fontFamily: 'Inter',
          fontSize: 14,
          fontWeight: FontWeight.w500),
      bodyText1: TextStyle(
          fontFamily: 'Inter',
          color: textColor,
          fontSize: 16,
          fontWeight: FontWeight.w400),
      caption: TextStyle(
        color: textColor.withOpacity(0.6),
        fontSize: 14,
      ),
      overline: TextStyle(
        color: textColor.withOpacity(0.8),
        fontSize: 12,
      ));
}

class EnteApp extends StatefulWidget {
  static const _homeWidget = HomeWidget();

  final Future<void> Function(String) runBackgroundTask;
  final Future<void> Function(String) killBackgroundTask;

  EnteApp(
    this.runBackgroundTask,
    this.killBackgroundTask, {
    Key key,
  }) : super(key: key);

  @override
  _EnteAppState createState() => _EnteAppState();
}

class _EnteAppState extends State<EnteApp> with WidgetsBindingObserver {
  final _logger = Logger("EnteAppState");

  @override
  void initState() {
    _logger.info('init App');
    super.initState();
    WidgetsBinding.instance.addObserver(this);
    _configureBackgroundFetch();
  }

  Widget debugBuild(BuildContext context) {
    return MaterialApp(
      title: "ente",
      themeMode: ThemeMode.system,
      theme: lightThemeData,
      darkTheme: darkThemeData,
      home: EnteApp._homeWidget,
      debugShowCheckedModeBanner: false,
      navigatorKey: Network.instance.getAlice().getNavigatorKey(),
      builder: EasyLoading.init(),
      supportedLocales: L10n.all,
      localizationsDelegates: const [
        AppLocalizations.delegate,
        GlobalMaterialLocalizations.delegate,
        GlobalCupertinoLocalizations.delegate,
        GlobalWidgetsLocalizations.delegate,
      ],
    );
  }

  @override
  Widget build(BuildContext context) {
    if (kDebugMode && Platform.isIOS) {
      return debugBuild(context);
    }
    return AdaptiveTheme(
        light: lightThemeData,
        dark: darkThemeData,
        initial: AdaptiveThemeMode.dark,
        builder: (lightTheme, dartTheme) => MaterialApp(
              title: "ente",
              themeMode: ThemeMode.system,
              theme: lightTheme,
              darkTheme: dartTheme,
              home: EnteApp._homeWidget,
              debugShowCheckedModeBanner: false,
              navigatorKey: Network.instance.getAlice().getNavigatorKey(),
              builder: EasyLoading.init(),
              supportedLocales: L10n.all,
              localizationsDelegates: const [
                AppLocalizations.delegate,
                GlobalMaterialLocalizations.delegate,
                GlobalCupertinoLocalizations.delegate,
                GlobalWidgetsLocalizations.delegate,
              ],
            ));
  }

  @override
  void dispose() {
    WidgetsBinding.instance.removeObserver(this);
    super.dispose();
  }

  @override
  void didChangeAppLifecycleState(AppLifecycleState state) {
    final String stateChangeReason = 'app -> $state';
    if (state == AppLifecycleState.resumed) {
      AppLifecycleService.instance
          .onAppInForeground(stateChangeReason + ': sync now');
      SyncService.instance.sync();
    } else {
      AppLifecycleService.instance.onAppInBackground(stateChangeReason);
    }
  }

  void _configureBackgroundFetch() {
    BackgroundFetch.configure(
        BackgroundFetchConfig(
          minimumFetchInterval: 15,
          forceAlarmManager: false,
          stopOnTerminate: false,
          startOnBoot: true,
          enableHeadless: true,
          requiresBatteryNotLow: false,
          requiresCharging: false,
          requiresStorageNotLow: false,
          requiresDeviceIdle: false,
          requiredNetworkType: NetworkType.NONE,
        ), (String taskId) async {
      await widget.runBackgroundTask(taskId);
    }, (taskId) {
      _logger.info("BG task timeout taskID: $taskId");
      widget.killBackgroundTask(taskId);
    }).then((int status) {
      _logger.info('[BackgroundFetch] configure success: $status');
    }).catchError((e) {
      _logger.info('[BackgroundFetch] configure ERROR: $e');
    });
  }
}<|MERGE_RESOLUTION|>--- conflicted
+++ resolved
@@ -96,13 +96,8 @@
   hintColor: Colors.grey,
   bottomAppBarColor: Color.fromRGBO(196, 196, 196, 0.5),
 
-<<<<<<< HEAD
-  colorScheme: ColorScheme.dark(secondary: Color.fromARGB(255, 92, 92, 92)),
+  colorScheme: ColorScheme.dark(primary: Colors.white, secondary: Color.fromARGB(255, 92, 92, 92)),
   accentColor: Color.fromRGBO(255, 255, 255, 0.6),
-=======
-  colorScheme: ColorScheme.dark(primary: Colors.white),
-  accentColor: Color.fromRGBO(45, 194, 98, 0.2),
->>>>>>> 22b25db0
   buttonColor: Color.fromRGBO(45, 194, 98, 1.0),
   buttonTheme: ButtonThemeData().copyWith(
     buttonColor: Color.fromRGBO(45, 194, 98, 1.0),
